--- conflicted
+++ resolved
@@ -532,48 +532,7 @@
      "output_type": "stream",
      "text": [
       "/opt/mindboggle/vtk_cpp_tools/travel_depth/TravelDepthMain lh.pial.vtk /home/jovyan/work/mindboggle/docs/lh.pial.travel_depth.vtk\n",
-<<<<<<< HEAD
-      "170329-23:06:35,83 interface INFO:\n",
-      "\t stdout 2017-03-29T23:06:35.082737:Euclidean depth allocated for visible points\n",
-      "170329-23:06:35,84 interface INFO:\n",
-      "\t stdout 2017-03-29T23:06:35.082737:Geodesic propagation 1\n",
-      "170329-23:06:36,103 interface INFO:\n",
-      "\t stdout 2017-03-29T23:06:36.103469:Euclidean propagation 1\n",
-      "170329-23:06:37,118 interface INFO:\n",
-      "\t stdout 2017-03-29T23:06:37.118176:Geodesic propagation 2\n",
-      "170329-23:06:38,645 interface INFO:\n",
-      "\t stdout 2017-03-29T23:06:38.645521:Euclidean propagation 2\n",
-      "170329-23:06:39,662 interface INFO:\n",
-      "\t stdout 2017-03-29T23:06:39.662043:Geodesic propagation 3\n",
-      "170329-23:06:41,703 interface INFO:\n",
-      "\t stdout 2017-03-29T23:06:41.703457:Euclidean propagation 3\n",
-      "170329-23:06:42,208 interface INFO:\n",
-      "\t stdout 2017-03-29T23:06:42.208067:Geodesic propagation 4\n",
-      "170329-23:06:43,734 interface INFO:\n",
-      "\t stdout 2017-03-29T23:06:43.734275:Euclidean propagation 4\n",
-      "170329-23:06:44,749 interface INFO:\n",
-      "\t stdout 2017-03-29T23:06:44.749628:Geodesic propagation 5\n",
-      "170329-23:06:46,788 interface INFO:\n",
-      "\t stdout 2017-03-29T23:06:46.788820:Euclidean propagation 5\n",
-      "170329-23:06:47,803 interface INFO:\n",
-      "\t stdout 2017-03-29T23:06:47.802925:Geodesic propagation 6\n",
-      "170329-23:06:49,331 interface INFO:\n",
-      "\t stdout 2017-03-29T23:06:49.331144:Euclidean propagation 6\n",
-      "170329-23:06:49,834 interface INFO:\n",
-      "\t stdout 2017-03-29T23:06:49.834219:Geodesic propagation 7\n",
-      "170329-23:06:51,872 interface INFO:\n",
-      "\t stdout 2017-03-29T23:06:51.872299:Euclidean propagation 7\n",
-      "170329-23:06:52,375 interface INFO:\n",
-      "\t stdout 2017-03-29T23:06:52.374941:Travel depth main computation done\n",
-      "170329-23:06:54,412 interface INFO:\n",
-      "\t stdout 2017-03-29T23:06:54.412250:last propagation done\n",
-      "170329-23:06:54,414 interface INFO:\n",
-      "\t stdout 2017-03-29T23:06:54.412250:Travel depth computed\n",
-      "170329-23:06:55,944 interface INFO:\n",
-      "\t stdout 2017-03-29T23:06:55.943996:vtk file written\n",
-      "170329-23:06:55,948 interface INFO:\n",
-      "\t stdout 2017-03-29T23:06:55.943996:Elapsed time (meshTest): 28 s\n"
-=======
+
       "170330-04:39:05,439 interface INFO:\n",
       "\t stdout 2017-03-30T04:39:05.439150:Euclidean depth allocated for visible points\n",
       "170330-04:39:05,440 interface INFO:\n",
@@ -614,7 +573,7 @@
       "\t stdout 2017-03-30T04:39:25.275000:vtk file written\n",
       "170330-04:39:25,276 interface INFO:\n",
       "\t stdout 2017-03-30T04:39:25.275000:Elapsed time (meshTest): 25 s\n"
->>>>>>> 3c6696fe
+
      ]
     }
    ],
@@ -637,7 +596,7 @@
     "editable": true
    },
    "source": [
-<<<<<<< HEAD
+
     "Plot a histogram of the depth values:"
    ]
   },
@@ -678,18 +637,15 @@
     "editable": true
    },
    "source": [
-=======
->>>>>>> 3c6696fe
+
     "Plot the depth values in 3-D:"
    ]
   },
   {
    "cell_type": "code",
-<<<<<<< HEAD
-   "execution_count": 4,
-=======
+
    "execution_count": 15,
->>>>>>> 3c6696fe
+
    "metadata": {
     "collapsed": true,
     "deletable": true,
@@ -703,11 +659,7 @@
   },
   {
    "cell_type": "code",
-<<<<<<< HEAD
-   "execution_count": 5,
-=======
    "execution_count": 16,
->>>>>>> 3c6696fe
    "metadata": {
     "collapsed": true,
     "deletable": true,
@@ -722,11 +674,7 @@
   },
   {
    "cell_type": "code",
-<<<<<<< HEAD
-   "execution_count": 6,
-=======
    "execution_count": 17,
->>>>>>> 3c6696fe
    "metadata": {
     "collapsed": true,
     "deletable": true,
@@ -755,11 +703,7 @@
   },
   {
    "cell_type": "code",
-<<<<<<< HEAD
    "execution_count": 7,
-=======
-   "execution_count": 11,
->>>>>>> 3c6696fe
    "metadata": {
     "collapsed": false,
     "deletable": true,
@@ -772,15 +716,9 @@
      "output_type": "stream",
      "text": [
       "doing checks /home/jovyan/.jupyter/custom/\n",
-<<<<<<< HEAD
-      "{'/home/jovyan/work/mindboggle/docs/lh.pial.vtk': 'papaya_data/tmpto1net6r.vtk'}\n",
-      "/files/papaya_data/tmpto1net6r.vtk\n",
-      "{'/home/jovyan/work/mindboggle/docs/lh.pial.vtk': {'key': 'depth', 'vmax': 10, 'mesh_visible': True, 'overlay_transparency': 1, 'filename': '/files/papaya_data/tmphpvtf14y.csv', 'mesh_transparency': 1, 'key_options': ['depth'], 'colormax': '#FF0000', 'threshold': 2, 'vmin': 2, 'colormin': '#0000FF'}} {'/files/papaya_data/tmpto1net6r.vtk': {'key': 'depth', 'vmax': 10, 'mesh_visible': True, 'overlay_transparency': 1, 'filename': '/files/papaya_data/tmphpvtf14y.csv', 'mesh_transparency': 1, 'key_options': ['depth'], 'colormax': '#FF0000', 'threshold': 2, 'vmin': 2, 'colormin': '#0000FF'}}\n"
-=======
       "{'/home/jovyan/work/mindboggle/docs/lh.pial.vtk': 'papaya_data/tmpeaz3y_nr.vtk'}\n",
       "/files/papaya_data/tmpeaz3y_nr.vtk\n",
       "{'/home/jovyan/work/mindboggle/docs/lh.pial.vtk': {'mesh_transparency': 1, 'overlay_transparency': 1, 'threshold': 2, 'key': 'depth', 'mesh_visible': True, 'colormax': '#FF0000', 'colormin': '#0000FF', 'key_options': ['depth'], 'vmax': 10, 'filename': '/files/papaya_data/tmp2bsbwp4t.csv', 'vmin': 2}} {'/files/papaya_data/tmpeaz3y_nr.vtk': {'mesh_transparency': 1, 'overlay_transparency': 1, 'threshold': 2, 'key': 'depth', 'mesh_visible': True, 'colormax': '#FF0000', 'colormin': '#0000FF', 'key_options': ['depth'], 'vmax': 10, 'filename': '/files/papaya_data/tmp2bsbwp4t.csv', 'vmin': 2}}\n"
->>>>>>> 3c6696fe
      ]
     },
     {
@@ -789,19 +727,11 @@
        "\n",
        "            <script type=\"text/javascript\">\n",
        "                var nb_port = window.location.port;\n",
-<<<<<<< HEAD
-       "                var iframe = document.querySelector('iframe#tmpq_2ehrgv');\n",
-       "                iframe.src=\"http://localhost:\" + nb_port + \"/files/papaya_data/tmpq_2ehrgv.html\";\n",
-       "            </script>\n",
-       "            <iframe\n",
-       "            id=\"tmpq_2ehrgv\"\n",
-=======
        "                var iframe = document.querySelector('iframe#tmp8ysfvlfs');\n",
        "                iframe.src=\"http://localhost:\" + nb_port + \"/files/papaya_data/tmp8ysfvlfs.html\";\n",
        "            </script>\n",
        "            <iframe\n",
        "            id=\"tmp8ysfvlfs\"\n",
->>>>>>> 3c6696fe
        "            width=\"600\"\n",
        "            height=\"450\"\n",
        "            scrolling=\"no\"\n",
@@ -809,17 +739,10 @@
        "            </iframe>"
       ],
       "text/plain": [
-<<<<<<< HEAD
-       "<nbpapaya.base.Overlay at 0x7f9fc27aac18>"
-      ]
-     },
-     "execution_count": 7,
-=======
        "<nbpapaya.base.Overlay at 0x7f6aca0a6b70>"
       ]
      },
      "execution_count": 11,
->>>>>>> 3c6696fe
      "metadata": {},
      "output_type": "execute_result"
     }

--- conflicted
+++ resolved
@@ -1,10 +1,6 @@
 #!/usr/bin/python
 
-<<<<<<< HEAD
-""" original
-=======
-""" test
->>>>>>> 49b5b4c5
+"""
 Feature-based functions for morphometry and labeling:
 
 1. Surface calculations

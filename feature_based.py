--- conflicted
+++ resolved
@@ -1,10 +1,6 @@
 #!/usr/bin/python
 
-<<<<<<< HEAD
-""" original
-=======
-""" test
->>>>>>> b8a370e8
+"""
 Feature-based functions for morphometry and labeling:
 
 1. Surface calculations

#!/usr/bin/python
"""
This is a Nipype pipeline for comparing nibabel-readable image volumes.


Authors:
    - Arno Klein  (arno@mindboggle.info)  http://binarybottle.com

Copyright 2012,  Mindboggle team (http://mindboggle.info), Apache v2.0 License

"""
import os

#=============================================================================
# Setup: import libraries, set file paths, and initialize main workflow
#=============================================================================
#-----------------------------------------------------------------------------
# Data to run
#-----------------------------------------------------------------------------
run_test_retest_humans = False
<<<<<<< HEAD
run_structural_phantoms = 1 #False #True
=======
run_structural_phantoms = True
>>>>>>> 8ea94651
run_DTI_phantoms = 0 #True
#-----------------------------------------------------------------------------
# Steps to run
#-----------------------------------------------------------------------------
<<<<<<< HEAD
do_register_images_to_first_image = True
do_threshold_images = True
do_compute_image_similarities = True
=======
do_register_images_to_first_image = 0#True
do_threshold_images = 0#True
do_compute_image_similarities = 0#True
>>>>>>> 8ea94651
do_compare_image_histograms = True
do_compute_image_overlaps = False  # Not as useful
#-----------------------------------------------------------------------------
# Paths and images to process
#-----------------------------------------------------------------------------
# images_path is the beginning of the path not in the text of image_list file
data_path = '/drop/EMBARC/Data'
results_path = '/drop/EMBARC/Results'
temp_path = '/desk'
if run_test_retest_humans:
    output_path = 'Human_retests'
    images_path = 'Human_retests'
    image_list = 'Human_retests.txt'
    temp_path = os.path.join(temp_path, 'workspace_humans')
    threshold_value = 0.1
elif run_structural_phantoms:
    output_path = 'ADNI_phantoms'
    images_path = 'Phantom_ADNI_Updated20121213'
<<<<<<< HEAD
    image_list = 'Phantom_ADNI.txt'
=======
    image_list = os.path.join(images_path,'Phantom_ADNI.txt')
>>>>>>> 8ea94651
    temp_path = os.path.join(temp_path, 'workspace_ADNI')
    threshold_value = 0.1
elif run_DTI_phantoms:
    output_path = 'DTI_phantoms'
    images_path = 'Phantom_DTI_Updated20121214'
<<<<<<< HEAD
    image_list = 'Phantom_DTI_FA.txt'
    image_list_ref = 'Phantom_DTI_1stVol.txt'
=======
    image_list = os.path.join(images_path,'Phantom_DTI_FA.txt')
    image_list_ref = os.path.join(images_path,'Phantom_DTI_1stVol.txt')
>>>>>>> 8ea94651
    temp_path = os.path.join(temp_path, 'workspace_DTI')
    threshold_value = 0.3
images_path = os.path.join(data_path, images_path)
image_list = os.path.join(images_path, image_list)
if run_DTI_phantoms:
    image_list_ref = os.path.join(images_path, image_list_ref)
output_path = os.path.join(results_path, output_path)
#-----------------------------------------------------------------------------
# Import system and nipype Python libraries
#-----------------------------------------------------------------------------
from nipype.pipeline.engine import Workflow, Node
from nipype.interfaces.utility import Function as Fn
from nipype.interfaces.io import DataSink
#from nipype.interfaces.utility import IdentityInterface
#-----------------------------------------------------------------------------
# Import Mindboggle Python libraries
#-----------------------------------------------------------------------------
from mindboggle.measure.measure_functions import pairwise_vector_distances
from mindboggle.evaluate.compare_images import compute_image_histograms, \
    compute_image_similarities, compute_image_overlaps, \
    register_images_to_first_image, apply_transforms, threshold_images
#-------------------------------------------------------------------------------
# Initialize workflows
#-------------------------------------------------------------------------------
Flow = Workflow(name='Image_comparison_workflow')
Flow.base_dir = temp_path
if not os.path.isdir(temp_path):
    os.makedirs(temp_path)
#-----------------------------------------------------------------------------
# Inputs and Outputs
#-----------------------------------------------------------------------------
<<<<<<< HEAD
=======
if run_test_retest_humans:
    threshold_value = 0.1
elif run_structural_phantoms:
    threshold_value = 0.1
elif run_DTI_phantoms:
    fid_ref = open(image_list_ref)
    file_list_ref = fid_ref.read()
    file_list_ref = file_list_ref.splitlines()
    file_list_ref = [x.strip() for x in file_list_ref if len(x)]
    threshold_value = 0.3
>>>>>>> 8ea94651
fid = open(image_list)
file_list = fid.read()
file_list = file_list.splitlines()
file_list = [x.strip() for x in file_list if len(x)]
if run_DTI_phantoms:
    fid_ref = open(image_list_ref)
    file_list_ref = fid_ref.read()
    file_list_ref = file_list_ref.splitlines()
    file_list_ref = [x.strip() for x in file_list_ref if len(x)]
#Info = Node(name = 'Inputs',
#            interface = IdentityInterface(fields=['files']))
#Info.iterables = ([('files', file_list)])
Sink = Node(DataSink(), name = 'Results')
Sink.inputs.base_directory = output_path
Sink.inputs.container = 'Results'
if not os.path.isdir(output_path):  os.makedirs(output_path)

#=============================================================================
#   Comparisons
#=============================================================================
#-------------------------------------------------------------------------------
# Compare image histograms
# The images from which the histograms were derived do not need to be coregistered.
#-------------------------------------------------------------------------------
if do_compare_image_histograms:
    compute_histograms = Node(name = 'Compute_histograms',
                              interface = Fn(function = compute_image_histograms,
                                             iterfield=['infiles'],
                                             input_names = ['infiles',
                                                            'indirectory',
                                                            'nbins',
                                                            'threshold'],
                                             output_names = ['histogram_values']))
    Flow.add_nodes([compute_histograms])
    compute_histograms.inputs.infiles = file_list
    compute_histograms.inputs.indirectory = images_path
    compute_histograms.inputs.nbins = 100
    compute_histograms.inputs.threshold = threshold_value
<<<<<<< HEAD
=======

    print(histogram_values)
>>>>>>> 8ea94651

    compare_histograms = Node(name = 'Compare_histograms',
                              interface = Fn(function = pairwise_vector_distances,
                                             input_names = ['vectors',
                                                            'save_file'],
                                             output_names = ['vector_distances',
                                                             'outfile']))
    Flow.add_nodes([compare_histograms])
    Flow.connect([(compute_histograms, compare_histograms,
                   [('histogram_values','vectors')])])
    compare_histograms.inputs.save_file = True

    Flow.connect([(compare_histograms, Sink, [('outfile', 'histograms')])])

#-------------------------------------------------------------------------------
# Register images to first_image
#-------------------------------------------------------------------------------
if do_register_images_to_first_image:
    register = Node(name = 'Register',
                    interface = Fn(function = register_images_to_first_image,
                                   input_names = ['files',
                                                  'directory'],
                                   output_names = ['outfiles']))
    Flow.add_nodes([register])
    if run_test_retest_humans:
        register.inputs.files = file_list
    elif run_structural_phantoms:
        register.inputs.files = file_list
    elif run_DTI_phantoms:
        register.inputs.files = file_list_ref
    register.inputs.directory = images_path
    #Flow.connect([(register, Sink, [('outfiles', 'registrations.@transforms')])])

    transform = Node(name = 'Transform',
                    interface = Fn(function = apply_transforms,
                                   input_names = ['image_files',
                                                  'transform_files',
                                                  'directory'],
                                   output_names = ['outfiles']))
    Flow.add_nodes([transform])
    transform.inputs.image_files = file_list
    Flow.connect([(register, transform, [('outfiles', 'transform_files')])])
    transform.inputs.directory = images_path
    Flow.connect([(transform, Sink, [('outfiles', 'registrations.@images')])])

#-------------------------------------------------------------------------------
# Threshold images
#-------------------------------------------------------------------------------
if do_threshold_images:
    threshold = Node(name = 'Threshold',
                     interface = Fn(function = threshold_images,
                                    input_names = ['files',
                                                   'threshold_value',
                                                   'save_files'],
                                    output_names = ['outfiles']))
    Flow.add_nodes([threshold])
    Flow.connect([(transform, threshold, [('outfiles', 'files')])])
    threshold.inputs.threshold_value = threshold_value
    threshold.inputs.save_files = True
    Flow.connect([(threshold, Sink, [('outfiles', 'thresholds')])])

#-------------------------------------------------------------------------------
# Compute image similarities
#-------------------------------------------------------------------------------
if do_compute_image_similarities:
    similarity = Node(name = 'Similarity',
                      interface = Fn(function = compute_image_similarities,
                                    input_names = ['files',
                                                   'masks',
                                                   'metric',
                                                   'save_file'],
                                    output_names = ['pairwise_similarities',
                                                    'outfile']))
    Flow.add_nodes([similarity])
    Flow.connect([(transform, similarity, [('outfiles', 'files')])])
    Flow.connect([(threshold, similarity, [('outfiles', 'masks')])])
    similarity.inputs.metric = 'cc'
    similarity.inputs.save_file = True
    Flow.connect([(similarity, Sink, [('outfile', 'similarities')])])

#-------------------------------------------------------------------------------
# Compute image overlaps
#-------------------------------------------------------------------------------
if do_compute_image_overlaps:
    overlaps = Node(name = 'Overlaps',
                     interface = Fn(function = compute_image_overlaps,
                                    input_names = ['files',
                                                   'list_of_labels',
                                                   'save_file'],
                                    output_names = ['pairwise_overlaps',
                                                    'outfile']))
    Flow.add_nodes([overlaps])
    Flow.connect([(threshold, overlaps, [('outfiles', 'files')])])
    overlaps.inputs.list_of_labels = [1]
    overlaps.inputs.save_file = True
    Flow.connect([(overlaps, Sink, [('outfile', 'overlaps')])])

##############################################################################
if __name__== '__main__':
    #Flow.write_graph(graph2use='flat')
    #Flow.write_graph(graph2use='hierarchical')
    Flow.run()<|MERGE_RESOLUTION|>--- conflicted
+++ resolved
@@ -18,24 +18,14 @@
 # Data to run
 #-----------------------------------------------------------------------------
 run_test_retest_humans = False
-<<<<<<< HEAD
-run_structural_phantoms = 1 #False #True
-=======
 run_structural_phantoms = True
->>>>>>> 8ea94651
 run_DTI_phantoms = 0 #True
 #-----------------------------------------------------------------------------
 # Steps to run
 #-----------------------------------------------------------------------------
-<<<<<<< HEAD
 do_register_images_to_first_image = True
 do_threshold_images = True
 do_compute_image_similarities = True
-=======
-do_register_images_to_first_image = 0#True
-do_threshold_images = 0#True
-do_compute_image_similarities = 0#True
->>>>>>> 8ea94651
 do_compare_image_histograms = True
 do_compute_image_overlaps = False  # Not as useful
 #-----------------------------------------------------------------------------
@@ -54,23 +44,14 @@
 elif run_structural_phantoms:
     output_path = 'ADNI_phantoms'
     images_path = 'Phantom_ADNI_Updated20121213'
-<<<<<<< HEAD
     image_list = 'Phantom_ADNI.txt'
-=======
-    image_list = os.path.join(images_path,'Phantom_ADNI.txt')
->>>>>>> 8ea94651
     temp_path = os.path.join(temp_path, 'workspace_ADNI')
     threshold_value = 0.1
 elif run_DTI_phantoms:
     output_path = 'DTI_phantoms'
     images_path = 'Phantom_DTI_Updated20121214'
-<<<<<<< HEAD
     image_list = 'Phantom_DTI_FA.txt'
     image_list_ref = 'Phantom_DTI_1stVol.txt'
-=======
-    image_list = os.path.join(images_path,'Phantom_DTI_FA.txt')
-    image_list_ref = os.path.join(images_path,'Phantom_DTI_1stVol.txt')
->>>>>>> 8ea94651
     temp_path = os.path.join(temp_path, 'workspace_DTI')
     threshold_value = 0.3
 images_path = os.path.join(data_path, images_path)
@@ -102,8 +83,6 @@
 #-----------------------------------------------------------------------------
 # Inputs and Outputs
 #-----------------------------------------------------------------------------
-<<<<<<< HEAD
-=======
 if run_test_retest_humans:
     threshold_value = 0.1
 elif run_structural_phantoms:
@@ -114,7 +93,6 @@
     file_list_ref = file_list_ref.splitlines()
     file_list_ref = [x.strip() for x in file_list_ref if len(x)]
     threshold_value = 0.3
->>>>>>> 8ea94651
 fid = open(image_list)
 file_list = fid.read()
 file_list = file_list.splitlines()
@@ -153,11 +131,6 @@
     compute_histograms.inputs.indirectory = images_path
     compute_histograms.inputs.nbins = 100
     compute_histograms.inputs.threshold = threshold_value
-<<<<<<< HEAD
-=======
-
-    print(histogram_values)
->>>>>>> 8ea94651
 
     compare_histograms = Node(name = 'Compare_histograms',
                               interface = Fn(function = pairwise_vector_distances,

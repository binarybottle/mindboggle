#!/usr/bin/env python
"""
This is Mindboggle's nipype software pipeline!

Examples
--------
$ python pipeline.py <output path> <1 or more subject names>
$ python pipeline.py output HLN-12-1 HLN-12-2

..SURFACE workflows ::

      ======================
    * Surface label workflow *
      ======================
      - DKT classifier (default option)
          This option gives the same cortical labels as FreeSurfer
          (version 5.2 or greater) if the DKT-40 classifier is used
          instead of the DKT-100 classifier, and the DKT31 protocol labels
          are not converted to DKT25 protocol labels.
      - FreeSurfer labels
          Version 5.2 or greater recommended (see above).
      - Multi-atlas labeling
          If surface template and labeled surface atlases are supplied,
          this option uses FreeSurfer registration and
          majority vote rule on multiple label assignments.
      - Manual labels
          If labeled surfaces are supplied (such as the Mindboggle-101 set)
          these labels may also be used to evaluate any of the above labels.

      ==================================
    * Surface shape measurement workflow *
      ==================================
      - Surface area
      - Travel depth
      - Geodesic depth
      - Mean curvature
      - Convexity (FreeSurfer)
      - Thickness (FreeSurfer)

      ===================================
    * Surface feature extraction workflow *
      ===================================
      - Folds
      - Sulci
      - Fundi

      ==============================
    * Surface feature shape workflow *
      ==============================
      - Laplace-Beltrami spectra

      ==========================
    * Label volume prep workflow *
      ==========================
      - Label format conversion

..VOLUME workflows ::

      =====================
    * Volume label workflow *
      =====================
      - Fill cortical gray matter with labels
      - Register image volume to template in MNI152 space
      - Label subcortical volumes

      =============================
    * Volume feature shape workflow *
      =============================
      - Find positions (native and MNI152 spaces)
      - Measure label volumes
      - (Evaluate label volumes vs. manual labels)

      ==============
    * Table workflow *
      ==============
      - Volume shape tables:
          - Label volumes
      - Surface feature shape tables:
          - Label shapes
          - Sulcus shapes
          - Fundus shapes
      - Vertex measures table


.. Note::
      Mindboggle currently uses FreeSurfer for label initialization
      (its label output or its surface registration algorithm),
      and assumes that input files reside within a directory structure
      like that created by FreeSurfer (autorecon -all).
      For example, each scan is assigned a unique subject name that is also
      the name of a folder within FreeSurfer's subjects directory; within this
      folder are the subfolders surf, label, and mri.

For more information about Mindboggle:
http://mindboggle.info/software/documentation.html

For information on Nipype (http://www.nipy.org/nipype/):
http://www.ncbi.nlm.nih.gov/pmc/articles/PMC3159964/


Authors:
    - Arno Klein, 2011-2013  (arno@mindboggle.info)  http://binarybottle.com
    - Each file lists Mindboggle team members who contributed to its content.

Copyright 2013,  Mindboggle team (http://mindboggle.info), Apache v2.0 License

"""

#=============================================================================
# Command line arguments
#=============================================================================
import sys, os

args = sys.argv[:]
if len(args) < 3:
    print("\n\t Please provide the names of an output directory\n" +
          " \t and one or more subjects corresponding to the names\n" +
          " \t of directories within FreeSurfer's subjects directory.\n")
    print("\t Example: python " + args[0] + " output HLN-12-1 HLN-12-2\n")
    sys.exit()
else:
    output_path = str(args[1])
    subjects = list(args[2::])

#=============================================================================
# Workflow options
#=============================================================================
#-----------------------------------------------------------------------------
run_RegFlows = True  # Run Mindboggle's registration workflows
#-----------------------------------------------------------------------------
do_register_standard = True  # Register volume to standard template
vol_reg_method = 'ANTS' # Volume registration: 'antsRegister', 'ANTS', 'flirt'
standard_template = 'MNI152_T1_1mm_brain.nii.gz'  # 'OASIS-TRT-20_in_MNI152.nii.gz')

#-----------------------------------------------------------------------------
run_SurfFlows = True  # Run Mindboggle's surface workflows
run_VolFlows = True  # Run Mindboggle's volume workflows
#-----------------------------------------------------------------------------
do_input_vtk = False  # Load VTK surfaces directly (not FreeSurfer surfaces)
do_input_nifti = False  # Load nifti directly (not FreeSurfer mgh file)
do_surf_table = True  # Store surface feature shape measures in a table
do_vertex_table = True  # Create per-vertex shape table
do_vol_table = True  # Store volume feature shape measures in a table

#-----------------------------------------------------------------------------
run_SurfLabelFlow = True
#-----------------------------------------------------------------------------
# Initialize labels with:
# * 'DKT_atlas': FreeSurfer-style classifier atlas trained on the DKT protocol
# * 'FreeSurfer': FreeSurfer (with atlas trained on the DK or DKT protocol)
# * 'max_prob': majority vote labels from multiple atlases
# * 'manual': process manual labels (individual atlas)
init_labels = 'manual'
classifier_atlas = 'DKTatlas40.gcs'  # DKT_atlas: 'DKTatlas[40,100].gcs'
free_template = 'OASIS-TRT-20'  # max_prob (FreeSurfer .tif) surface template
#
# Labeling protocol used by Mindboggle:
# * 'DKT31': 'Desikan-Killiany-Tourville (DKT) protocol with 31 label regions
# * 'DKT25': 'fundus-friendly' version of the DKT protocol following fundi
protocol = 'DKT31'
#
# Type of atlas labels:
# * 'manual': manual edits
# * FUTURE: <'adjusted': manual edits after automated alignment to fundi>
atlas_label_type = 'manual'
#
do_evaluate_surf_labels = False  # Surface overlap: auto vs. manual labels

#-----------------------------------------------------------------------------
run_WholeSurfShapeFlow = True
#-----------------------------------------------------------------------------
do_thickness = True  # Include FreeSurfer's thickness measure
do_convexity = True  # Include FreeSurfer's convexity measure (sulc.pial)
do_measure_spectra = False  # Measure Laplace-Beltrami spectra for features

#-----------------------------------------------------------------------------
run_SurfFeatureFlow = True
#-----------------------------------------------------------------------------
do_sulci = True  # Extract sulci
do_fundi = False  # Extract fundi

#-----------------------------------------------------------------------------
run_SurfShapeFlow = True
#-----------------------------------------------------------------------------

#-----------------------------------------------------------------------------
run_VolLabelFlow = True
#-----------------------------------------------------------------------------
do_fill_cortex = True  # Fill cortical gray matter with surface labels
do_label_subcortex = 0#True  # Label subcortical volume
do_evaluate_vol_labels = False  # Volume overlap: auto vs. manual labels

#-----------------------------------------------------------------------------
run_VolShapeFlow = True
#-----------------------------------------------------------------------------

#=============================================================================
# Setup: import libraries, set file paths
#=============================================================================
#-----------------------------------------------------------------------------
# Import system and Nipype Python libraries
#-----------------------------------------------------------------------------
from nipype.pipeline.engine import Workflow, Node, MapNode
from nipype.interfaces.utility import Function as Fn
from nipype.interfaces.utility import IdentityInterface
from nipype.interfaces.io import DataGrabber, DataSink
from nipype.interfaces.freesurfer.preprocess import MRIConvert
#from nipype.interfaces.ants import Registration
from nipype.interfaces.fsl import FLIRT
#-----------------------------------------------------------------------------
# Import Mindboggle Python libraries
#-----------------------------------------------------------------------------
from mindboggle.utils.io_vtk import rewrite_scalars, read_vtk, \
    apply_affine_transform
from mindboggle.utils.io_table import read_columns, write_columns, \
    write_shape_stats, write_vertex_measures
from mindboggle.utils.io_free import labels_to_annot, \
    surface_to_vtk, curvature_to_vtk, annot_to_vtk, vtk_to_labels
from mindboggle.utils.mesh import find_neighbors_from_file
from mindboggle.utils.ants import register_volume
from mindboggle.labels.label_free import register_template,\
    transform_atlas_labels, label_with_classifier, labels_to_volume
from mindboggle.labels.labels import majority_vote_label
from mindboggle.labels.protocol.sulci_labelpairs_DKT import sulcus_boundaries
from mindboggle.labels.relabel import relabel_volume
from mindboggle.shapes.measure import area, travel_depth, geodesic_depth, \
    curvature, volume_per_label, rescale_by_neighborhood
from mindboggle.shapes.laplace_beltrami import fem_laplacian_from_labels
from mindboggle.features.folds import extract_folds
from mindboggle.shapes.likelihood import compute_likelihood
from mindboggle.features.fundi import extract_fundi
from mindboggle.features.sulci import extract_sulci
from mindboggle.evaluate.evaluate_labels import measure_surface_overlap, \
    measure_volume_overlap
#-----------------------------------------------------------------------------
# Paths
#-----------------------------------------------------------------------------
subjects_path = os.environ['SUBJECTS_DIR']  # FreeSurfer subjects directory
data_path = os.environ['MINDBOGGLE_DATA']  # Mindboggle data directory
ccode_path = os.environ['MINDBOGGLE_TOOLS']  # Mindboggle C++ code directory
protocol_path = os.path.join(os.environ['MINDBOGGLE'], 'labels', 'protocol')
temp_path = os.path.join(output_path, 'workspace')  # Where to save temp files
templates_path = os.path.join(data_path, 'atlases')
# Name of volume template for transforming data to a standard MNI152 space:
volume_template = os.path.join(templates_path, standard_template)

# Evaluation paths:
atlases_path = subjects_path  # Mindboggle-101 atlases directory for evaluation
x_path = os.path.join(os.environ['MINDBOGGLE'], 'x')

if not os.path.isdir(temp_path):
    os.makedirs(temp_path)
if not os.path.isdir(output_path):
    os.makedirs(output_path)

#=============================================================================
# Initialize all workflow inputs and outputs
#=============================================================================
mbFlow = Workflow(name='Mindboggle_workflow')
mbFlow.base_dir = temp_path
#-----------------------------------------------------------------------------
# Iterate inputs over subjects, hemispheres
# (surfaces are assumed to take the form: lh.pial or lh.pial.vtk)
#-----------------------------------------------------------------------------
Info = Node(name='Inputs',
            interface=IdentityInterface(fields=['subject', 'hemi']))
Info.iterables = ([('subject', subjects), ('hemi', ['lh','rh'])])
#Info.iterables = ([('subject', subjects), ('hemi', ['rh'])])
#-------------------------------------------------------------------------
# Outputs
#-------------------------------------------------------------------------
Sink = Node(DataSink(), name='Results')
Sink.inputs.base_directory = output_path
Sink.inputs.container = 'results'

if run_SurfFlows:
    #-------------------------------------------------------------------------
    # Location and structure of the surface inputs
    #-------------------------------------------------------------------------
    Surf = Node(name='Surfaces',
                interface=DataGrabber(infields=['subject', 'hemi'],
                                      outfields=['surface_files',
                                                 'sphere_files'],
                                      sort_filelist=False))
    Surf.inputs.base_directory = subjects_path
    Surf.inputs.template = '%s/surf/%s.%s'
    Surf.inputs.template_args['surface_files'] = [['subject','hemi','pial']]
    Surf.inputs.template_args['sphere_files'] = [['subject','hemi','sphere']]
    if do_thickness:
        Surf.inputs.template_args['thickness_files'] = \
            [['subject','hemi','thickness']]
    if do_convexity:
        Surf.inputs.template_args['convexity_files'] = \
            [['subject','hemi','sulc']]
    #-------------------------------------------------------------------------
    # Location and structure of the FreeSurfer label inputs
    #-------------------------------------------------------------------------
    Annot = Node(name='Annots',
                 interface=DataGrabber(infields=['subject', 'hemi'],
                                         outfields=['annot_files'],
                                         sort_filelist=False))
    Annot.inputs.base_directory = subjects_path
    Annot.inputs.template = '%s/label/%s.aparc.annot'
    Annot.inputs.template_args['annot_files'] = [['subject','hemi']]

if run_VolFlows or run_RegFlows:
    #-------------------------------------------------------------------------
    # Location and structure of the volume inputs
    #-------------------------------------------------------------------------
    if do_input_nifti:
        niftiBrainVol = Node(name='nifti_Volumes',
                             interface=DataGrabber(infields=['subject'],
                                                   outfields=['nifti_volume'],
                                                   sort_filelist=False))
        niftiBrainVol.inputs.base_directory = subjects_path
        niftiBrainVol.inputs.template = '%s/mri/brain.nii.gz'
        niftiBrainVol.inputs.template_args['nifti_volume'] = [['subject']]
    else:
        mghBrainVol = Node(name='mgh_Volumes',
                           interface=DataGrabber(infields=['subject'],
                                                 outfields=['mgh_volume'],
                                                 sort_filelist=False))
        mghBrainVol.inputs.base_directory = subjects_path
        mghBrainVol.inputs.template = '%s/mri/brain.mgz'
        mghBrainVol.inputs.template_args['mgh_volume'] = [['subject']]


#=============================================================================
##############################################################################
#=============================================================================
#
#
#   Registration workflows
#
#       - Register image volume to template in MNI152 space
#
#=============================================================================
##############################################################################
#=============================================================================

if run_RegFlows:
    if do_input_nifti:
        mbFlow.connect(Info, 'subject', niftiBrainVol, 'subject')
    else:
        mbFlow.connect(Info, 'subject', mghBrainVol, 'subject')

    #=========================================================================
    # Register image volume to template in MNI152 space
    #=========================================================================
    if do_register_standard:

        #---------------------------------------------------------------------
        # Convert mgh image volume format to nifti format:
        # 'mri_convert --out_type mgz --input_volume structural.nii
        #              --output_volume outfile.mgz'
        #---------------------------------------------------------------------
        if not do_input_nifti:
            mgh2nifti = Node(name='mgh_to_nifti', interface=MRIConvert())
            mbFlow.add_nodes([mgh2nifti])
            mbFlow.connect(mghBrainVol, 'mgh_volume', mgh2nifti, 'in_file')
            mgh2nifti.inputs.out_file = 'brain.nii.gz'
            mgh2nifti.inputs.out_type = 'niigz'
            mbFlow.connect(mgh2nifti, 'out_file', Sink, 'nifti_volume')

        #---------------------------------------------------------------------
        # Register image volume to template in MNI152 space using antsRegister:
        #---------------------------------------------------------------------
        """
        if vol_reg_method == 'antsRegister':
            regAnts = Node(name='antsRegister_standard', interface=Registration())
            mbFlow.add_nodes([regAnts])
            if do_input_nifti:
                mbFlow.connect(niftiBrainVol, 'nifti_volume',
                                regAnts, 'moving_image')
            else:
                mbFlow.connect(mgh2nifti, 'out_file',
                                regAnts, 'moving_image')
            regAnts.inputs.fixed_image = [volume_template]
            regAnts.inputs.num_threads = 2
            regAnts.inputs.winsorize_lower_quantile = 0.01
            regAnts.inputs.winsorize_upper_quantile = 0.99
            regAnts.inputs.output_warped_image = False
            regAnts.inputs.dimension = 3
            regAnts.inputs.write_composite_transform = True
            regAnts.inputs.collapse_output_transforms = True
            regAnts.inputs.write_composite_transform = True
            regAnts.inputs.output_transform_prefix = 'standard_'
            if do_label_subcortex:
                regAnts.inputs.transforms = ['Rigid', 'Affine', 'SyN']
                regAnts.inputs.transform_parameters = [(0.1,), (0.1,), (0.1, 3.0, 0.0)]
                regAnts.inputs.number_of_iterations = [[1000,500,250,100]]*2 + [[100,100,70,20]]
#                regAnts.inputs.number_of_iterations = [[10,5,2,1]]*2 + [[1,1,7,2]]
                regAnts.inputs.metric = ['MI']*2 + ['CC']
                regAnts.inputs.metric_weight = [1]*3
                regAnts.inputs.radius_or_number_of_bins = [32]*2 + [4]
                regAnts.inputs.sampling_strategy = ['Regular']*2 + [None]
                regAnts.inputs.sampling_percentage = [0.25]*2 + [None]
                regAnts.inputs.convergence_threshold = [1.e-8]*2 + [1e-9]
                regAnts.inputs.convergence_window_size = [10]*2 + [15]
                regAnts.inputs.smoothing_sigmas = [[3,2,1,0]]*3
                regAnts.inputs.sigma_units = ['mm']*3
                regAnts.inputs.shrink_factors = [[8,4,2,1]]*2 + [[6,4,2,1]]
                regAnts.inputs.use_estimate_learning_rate_once = [True, True, True]
                regAnts.inputs.use_histogram_matching = [False]*2 + [True]
                regAnts.inputs.initial_moving_transform_com = True
            else:
                regAnts.inputs.transforms = ['Rigid', 'Affine']
                regAnts.inputs.transform_parameters = [(0.1,), (0.1,)]
#                regAnts.inputs.number_of_iterations = [[10,5,2,1]]*2
                regAnts.inputs.number_of_iterations = [[1000,500,250,100]]*2
                regAnts.inputs.metric = ['MI']*2
                regAnts.inputs.metric_weight = [1]*2
                regAnts.inputs.radius_or_number_of_bins = [32]*2
                regAnts.inputs.sampling_strategy = ['Regular']*2
                regAnts.inputs.sampling_percentage = [0.25]*2
                regAnts.inputs.convergence_threshold = [1.e-8]*2
                regAnts.inputs.convergence_window_size = [10]*2
                regAnts.inputs.smoothing_sigmas = [[3,2,1,0]]*2
                regAnts.inputs.sigma_units = ['mm']*2
                regAnts.inputs.shrink_factors = [[8,4,2,1]]*2
                regAnts.inputs.use_estimate_learning_rate_once = [True, True]
                regAnts.inputs.use_histogram_matching = [False]*2
            mbFlow.connect(regAnts, 'composite_transform',
                           Sink, 'transforms.@affine_antsRegistration')
        """
        #---------------------------------------------------------------------
        # Register image volume to template in MNI152 space using ANTS:
        #---------------------------------------------------------------------
        if vol_reg_method == 'ANTS':
            regAnts0 = Node(name='ANTS_legacy',
                            interface=Fn(function = register_volume,
                                         input_names=['source',
                                                      'target',
                                                      'iterations',
                                                      'output_stem'],
                                         output_names=['affine_transform',
                                                       'nonlinear_transform']))
            mbFlow.add_nodes([regAnts0])
            if do_input_nifti:
                mbFlow.connect(niftiBrainVol, 'nifti_volume',
                                regAnts0, 'source')
            else:
                mbFlow.connect(mgh2nifti, 'out_file',
                                regAnts0, 'source')
            regAnts0.inputs.target = volume_template
            if do_label_subcortex:
                regAnts0.inputs.iterations = '0' #'33x99x11'
            else:
                regAnts0.inputs.iterations = '0'
            regAnts0.inputs.output_stem = ''
            mbFlow.connect(regAnts0, 'affine_transform',
                           Sink, 'transforms.@affine_ANTS')
            mbFlow.connect(regAnts0, 'nonlinear_transform',
                           Sink, 'transforms.@nonlinear_ANTS')
        #---------------------------------------------------------------------
        # Register image volume to template in MNI152 space using FSL's flirt:
        #---------------------------------------------------------------------
        elif vol_reg_method == 'flirt':
            regFlirt = Node(name='FLIRT_standard', interface=FLIRT())
            mbFlow.add_nodes([regFlirt])
            if do_input_nifti:
                mbFlow.connect(niftiBrainVol, 'nifti_volume',
                               regFlirt, 'in_file')
            else:
                mbFlow.connect(mgh2nifti, 'out_file', regFlirt, 'in_file')
            regFlirt.inputs.bins = 640
            regFlirt.inputs.cost_func = 'mutualinfo'
            regFlirt.inputs.dof = 12
            regFlirt.inputs.reference = volume_template
            regFlirt.inputs.out_matrix_file = 'affine_to_template.mat'
            regFlirt.inputs.out_file = 'affine_to_template.nii.gz'
            mbFlow.connect(regFlirt, 'out_matrix_file',
                           Sink, 'transforms.@affine_flirt')
            mbFlow.connect(regFlirt, 'out_file',
                           Sink, 'transforms.@affine_volume')


#=============================================================================
##############################################################################
#=============================================================================
#
#
#   Surface workflows
#
#
#=============================================================================
##############################################################################
#=============================================================================

if run_SurfFlows:
    mbFlow.connect([(Info, Surf, [('subject','subject'), ('hemi','hemi')])])

    #-------------------------------------------------------------------------
    # Convert surfaces to VTK
    #-------------------------------------------------------------------------
    if not do_input_vtk:
        ConvertSurf = Node(name='Surface_to_VTK',
                           interface=Fn(function = surface_to_vtk,
                                        input_names=['surface_file'],
                                        output_names=['vtk_file']))
        mbFlow.connect(Surf, 'surface_files', ConvertSurf, 'surface_file')
    #-------------------------------------------------------------------------
    # Evaluation inputs: location and structure of atlas surfaces
    #-------------------------------------------------------------------------
    if do_evaluate_surf_labels or init_labels == 'manual':
        Atlas = Node(name='Atlases',
                     interface=DataGrabber(infields=['subject','hemi'],
                                           outfields=['atlas_file'],
                                           sort_filelist=False))
        Atlas.inputs.base_directory = atlases_path

        Atlas.inputs.template = '%s/label/%s.labels.' +\
                                protocol + '.' + atlas_label_type + '.vtk'
        Atlas.inputs.template_args['atlas_file'] = [['subject','hemi']]

<<<<<<< HEAD
        mbFlow.connect([(Info, Atlas, [('subject','subject'), ('hemi','hemi')])])

=======
        mbFlow.connect(Info, ('subject','subject'), Atlas, ('hemi','hemi'))
>>>>>>> 5c291849
    #-------------------------------------------------------------------------
    # Load data
    #-------------------------------------------------------------------------
    ctx_labels_file = os.path.join(protocol_path,
                                   'labels.surface.' + protocol + '.txt')
    ctx_label_numbers, ctx_label_names, RGBs = read_columns(ctx_labels_file,
                                                    n_columns=3, trail=True)

##############################################################################
#
#   Surface label workflow
#
#      - DKT classifier (default option)
#      - FreeSurfer labels
#      - Multi-atlas labeling
#      - Manual labels
#
##############################################################################
if run_SurfLabelFlow and run_SurfFlows:

    SurfLabelFlow = Workflow(name='Surface_labels')
    #=========================================================================
    # Initialize labels with the DKT classifier atlas
    #=========================================================================
    if init_labels == 'DKT_atlas':
        #---------------------------------------------------------------------
        # Label a brain with the DKT atlas using FreeSurfer's mris_ca_label
        #---------------------------------------------------------------------
        Classifier = Node(name='Label_with_DKT_atlas',
                          interface=Fn(function = label_with_classifier,
                                       input_names=['hemi',
                                                    'subject',
                                                    'subjects_path',
                                                    'sphere_file',
                                                    'classifier_path',
                                                    'classifier_atlas'],
                                       output_names=['annot_name',
                                                     'annot_file']))
        SurfLabelFlow.add_nodes([Classifier])
        mbFlow.connect([(Info, SurfLabelFlow,
                           [('hemi', 'Label_with_DKT_atlas.hemi'),
                            ('subject', 'Label_with_DKT_atlas.subject')])])
        Classifier.inputs.subjects_path = subjects_path
        mbFlow.connect(Surf, 'sphere_files',
                         SurfLabelFlow, 'Label_with_DKT_atlas.sphere_file')
        Classifier.inputs.classifier_path = templates_path
        Classifier.inputs.classifier_atlas = classifier_atlas

        #---------------------------------------------------------------------
        # Convert .annot file to .vtk format
        #---------------------------------------------------------------------
        Classifier2vtk = Node(name='DKT_annot_to_VTK',
                              interface=Fn(function = annot_to_vtk,
                                           input_names=['annot_file',
                                                        'vtk_file'],
                                           output_names=['labels',
                                                         'output_vtk']))
        SurfLabelFlow.add_nodes([Classifier2vtk])
        SurfLabelFlow.connect(Classifier, 'annot_file',
                              Classifier2vtk, 'annot_file')
        if do_input_vtk:
            mbFlow.connect(Surf, 'surface_files',
                             SurfLabelFlow, 'DKT_annot_to_VTK.vtk_file')
        else:
            mbFlow.connect(ConvertSurf, 'vtk_file',
                             SurfLabelFlow, 'DKT_annot_to_VTK.vtk_file')
        mbFlow.connect(SurfLabelFlow, 'DKT_annot_to_VTK.output_vtk',
                         Sink, 'labels.@DKTsurface')
        init_labels_plug = 'DKT_annot_to_VTK.output_vtk'

    #=========================================================================
    # Initialize labels with FreeSurfer's standard DK classifier atlas
    #=========================================================================
    elif init_labels == 'FreeSurfer':
        FreeLabels = Node(name='DK_annot_to_VTK',
                          interface=Fn(function = annot_to_vtk,
                                       input_names=['annot_file',
                                                    'vtk_file'],
                                       output_names=['labels',
                                                     'output_vtk']))
        SurfLabelFlow.add_nodes([FreeLabels])
        mbFlow.connect(Annot, 'annot_files',
                         SurfLabelFlow, 'DK_annot_to_VTK.annot_file')
        if do_input_vtk:
            mbFlow.connect(Surf, 'surface_files',
                             SurfLabelFlow, 'DK_annot_to_VTK.vtk_file')
        else:
            mbFlow.connect(ConvertSurf, 'vtk_file',
                             SurfLabelFlow, 'DK_annot_to_VTK.vtk_file')
        mbFlow.connect(SurfLabelFlow, 'DK_annot_to_VTK.output_vtk',
                         Sink, 'labels.@DKsurface')
        init_labels_plug = 'DK_annot_to_VTK.output_vtk'

    #=========================================================================
    # Initialize labels using multi-atlas registration
    #=========================================================================
    elif init_labels == 'max_prob':
        #---------------------------------------------------------------------
        # Register surfaces to average template
        #---------------------------------------------------------------------
        Register = Node(name='Register_template',
                        interface=Fn(function = register_template,
                                     input_names=['hemi',
                                                      'sphere_file',
                                                      'transform',
                                                      'templates_path',
                                                      'template'],
                                     output_names=['transform']))
        SurfLabelFlow.add_nodes([Register])
        mbFlow.connect(Info, 'hemi', SurfLabelFlow, 'Register_template.hemi')
        mbFlow.connect(Surf, 'sphere_files',
                         SurfLabelFlow, 'Register_template.sphere_file')
        Register.inputs.transform = 'sphere_to_' + template + '_template.reg'
        Register.inputs.templates_path = templates_path
        Register.inputs.template = free_template + '.tif'
        #---------------------------------------------------------------------
        # Register atlases to subject via template
        #---------------------------------------------------------------------
        # Load atlas list
        atlas_list_file = os.path.join(x_path, 'mindboggle101_atlases.txt')
        atlas_list = read_columns(atlas_list_file, 1)[0]

        Transform = MapNode(name='Transform_labels',
                            iterfield = ['atlas'],
                            interface=Fn(function = transform_atlas_labels,
                                         input_names=['hemi',
                                                      'subject',
                                                      'transform',
                                                      'subjects_path',
                                                      'atlas',
                                                      'atlas_string'],
                                         output_names=['output_file']))
        SurfLabelFlow.add_nodes([Transform])
        mbFlow.connect([(Info, SurfLabelFlow,
                           [('hemi', 'Transform_labels.hemi'),
                            ('subject', 'Transform_labels.subject')])])
        SurfLabelFlow.connect(Register, 'transform', Transform, 'transform')
        #Transform.inputs.transform = 'sphere_to_' + template + '_template.reg'
        Transform.inputs.subjects_path = subjects_path
        Transform.inputs.atlas = atlas_list
        Transform.inputs.atlas_string = 'labels.'+protocol+'.'+atlas_label_type
        #---------------------------------------------------------------------
        # Majority vote label
        #---------------------------------------------------------------------
        Vote = Node(name='Label_vote',
                    interface=Fn(function = majority_vote_label,
                                 input_names=['surface_file',
                                              'annot_files'],
                                 output_names=['labels_max',
                                               'label_counts',
                                               'label_votes',
                                               'consensus_vertices',
                                               'maxlabel_file',
                                               'labelcounts_file',
                                               'labelvotes_file']))
        SurfLabelFlow.add_nodes([Vote])
        if do_input_vtk:
            mbFlow.connect(Surf, 'surface_files',
                             SurfLabelFlow, 'Label_vote.surface_file')
        else:
            mbFlow.connect(ConvertSurf, 'vtk_file',
                             SurfLabelFlow, 'Label_vote.surface_file')
        SurfLabelFlow.connect(Transform, 'output_file', Vote, 'annot_files')
        mbFlow.connect([(SurfLabelFlow, Sink,
                           [('Label_vote.maxlabel_file', 'labels.@max'),
                            ('Label_vote.labelcounts_file', 'labels.@counts'),
                            ('Label_vote.labelvotes_file', 'labels.@votes')])])
        init_labels_plug = 'Label_vote.maxlabel_file'

    #=========================================================================
    # Skip label initialization and process manual (atlas) labels
    #=========================================================================
    elif init_labels == 'manual':
        AtlasLabels = Node(name='Atlas_labels',
                           interface=Fn(function = read_vtk,
                                        input_names=['input_vtk',
                                                     'return_first',
                                                     'return_array'],
                                        output_names=['faces',
                                                      'lines',
                                                      'indices',
                                                      'points',
                                                      'npoints',
                                                      'scalars',
                                                      'scalar_names',
                                                      'input_vtk']))
        SurfLabelFlow.add_nodes([AtlasLabels])
        mbFlow.connect(Atlas, 'atlas_file',
                         SurfLabelFlow, 'Atlas_labels.input_vtk')
        AtlasLabels.inputs.return_first = 'True'
        AtlasLabels.inputs.return_array = 'False'
        init_labels_plug = 'Atlas_labels.input_vtk'

    #=========================================================================
    # Surface label evaluation against manual labels
    #=========================================================================
    if do_evaluate_surf_labels:

        EvalSurfLabels = Node(name='Evaluate_surface_labels',
                              interface=Fn(function = measure_surface_overlap,
                                           input_names=['command',
                                                        'labels_file1',
                                                        'labels_file2'],
                                           output_names=['overlap_file']))
        mbFlow.add_nodes([EvalSurfLabels])
        surface_overlap_command = os.path.join(ccode_path,
            'surface_overlap', 'SurfaceOverlapMain')
        EvalSurfLabels.inputs.command = surface_overlap_command
        mbFlow.connect(Atlas, 'atlas_file', EvalSurfLabels, 'labels_file1')
        mbFlow.connect(SurfLabelFlow, init_labels_plug,
                         'EvalSurfLabels.labels_file2')
        mbFlow.connect(EvalSurfLabels, 'overlap_file', Sink, 'evaluate_labels')

##############################################################################
#
#   Surface shape measurement workflow
#
#      - Surface area
#      - Travel depth
#      - Geodesic depth
#      - Mean curvature
#      - Convexity (from FreeSurfer)
#      - Thickness (from FreeSurfer)
#
##############################################################################
if run_WholeSurfShapeFlow and run_SurfFlows:

    WholeSurfShapeFlow = Workflow(name='Surface_shapes')

    #=========================================================================
    # Measure surface area
    #=========================================================================
    SurfaceArea = Node(name='Surface_area',
                interface=Fn(function = area,
                             input_names=['command',
                                          'surface_file'],
                             output_names=['area_file']))
    area_command = os.path.join(ccode_path, 'area', 'PointAreaMain')
    SurfaceArea.inputs.command = area_command

    #=========================================================================
    # Measure surface travel depth
    #=========================================================================
    TravelDepth = Node(name='Travel_depth',
                       interface=Fn(function = travel_depth,
                                    input_names=['command',
                                                 'surface_file'],
                                    output_names=['depth_file']))
    TravelDepth.inputs.command = os.path.join(ccode_path,
                                              'travel_depth',
                                              'TravelDepthMain')

    #=========================================================================
    # Rescale surface travel depth
    #=========================================================================
    RescaleTravelDepth = Node(name='Rescale_travel_depth',
                        interface=Fn(function = rescale_by_neighborhood,
                                     input_names=['input_vtk',
                                                  'indices',
                                                  'nedges',
                                                  'p',
                                                  'set_max_to_1',
                                                  'save_file',
                                                  'output_filestring'],
                                     output_names=['rescaled_scalars',
                                                   'rescaled_scalars_file']))
    WholeSurfShapeFlow.add_nodes([RescaleTravelDepth])
    WholeSurfShapeFlow.connect(TravelDepth, 'depth_file',
                               RescaleTravelDepth, 'input_vtk')
    RescaleTravelDepth.inputs.indices = []
    RescaleTravelDepth.inputs.nedges = 10
    RescaleTravelDepth.inputs.p = 99
    RescaleTravelDepth.inputs.set_max_to_1 = True
    RescaleTravelDepth.inputs.save_file = True
    RescaleTravelDepth.inputs.output_filestring = 'travel_depth_rescaled'
    #mbFlow.connect(WholeSurfShapeFlow, 'Rescale_travel_depth.rescaled_scalars_file',
    #                 Sink, 'shapes.@travel_depth_rescaled')

    #=========================================================================
    # Measure surface geodesic depth
    #=========================================================================
    GeodesicDepth = Node(name='Geodesic_depth',
                         interface=Fn(function = geodesic_depth,
                                      input_names=['command',
                                                   'surface_file'],
                                      output_names=['depth_file']))
    GeodesicDepth.inputs.command = os.path.join(ccode_path,
                                                'geodesic_depth',
                                                'GeodesicDepthMain')

    #=========================================================================
    # Measure surface curvature
    #=========================================================================
    CurvNode = Node(name='Curvature',
                     interface=Fn(function = curvature,
                                  input_names=['command',
                                               'method',
                                               'arguments',
                                               'surface_file'],
                                  output_names=['mean_curvature_file',
                                                'gauss_curvature_file',
                                                'max_curvature_file',
                                                'min_curvature_file',
                                                'min_curvature_vector_file']))
    CurvNode.inputs.command = os.path.join(ccode_path,
                                           'curvature',
                                           'CurvatureMain')
    CurvNode.inputs.method = 2
    CurvNode.inputs.arguments = '-n 0.7'

    #=========================================================================
    # Convert FreeSurfer surface measures to VTK
    #=========================================================================
    if do_convexity:
        ConvexNode = Node(name='Convexity_to_VTK',
                          interface=Fn(function = curvature_to_vtk,
                                       input_names=['surface_file',
                                                    'vtk_file'],
                                       output_names=['output_vtk']))
        WholeSurfShapeFlow.add_nodes([ConvexNode])
        mbFlow.connect(Surf, 'convexity_files',
                         WholeSurfShapeFlow, 'Convexity_to_VTK.surface_file')
        mbFlow.connect(ConvertSurf, 'vtk_file',
                         WholeSurfShapeFlow, 'Convexity_to_VTK.vtk_file')
        mbFlow.connect(WholeSurfShapeFlow, 'Convexity_to_VTK.output_vtk',
                         Sink, 'shapes.@convexity')
    if do_thickness:
        ThickNode = Node(name='Thickness_to_VTK',
                         interface=Fn(function = curvature_to_vtk,
                                      input_names=['surface_file',
                                                   'vtk_file'],
                                      output_names=['output_vtk']))
        WholeSurfShapeFlow.add_nodes([ThickNode])
        mbFlow.connect(Surf, 'thickness_files',
                         WholeSurfShapeFlow, 'Thickness_to_VTK.surface_file')
        mbFlow.connect(ConvertSurf, 'vtk_file',
                         WholeSurfShapeFlow, 'Thickness_to_VTK.vtk_file')
        mbFlow.connect(WholeSurfShapeFlow, 'Thickness_to_VTK.output_vtk',
                         Sink, 'shapes.@thickness')
    #-------------------------------------------------------------------------
    # Add and connect nodes, save output files
    #-------------------------------------------------------------------------
    WholeSurfShapeFlow.add_nodes([SurfaceArea, GeodesicDepth, CurvNode])
        #TravelDepth
    if do_input_vtk:
        mbFlow.connect([(Surf, WholeSurfShapeFlow,
                           [('surface_files','Surface_area.surface_file'),
                            ('surface_files','Travel_depth.surface_file'),
                            ('surface_files','Geodesic_depth.surface_file'),
                            ('surface_files','Curvature.surface_file')])])
    else:
        mbFlow.connect([(ConvertSurf, WholeSurfShapeFlow,
                           [('vtk_file', 'Surface_area.surface_file'),
                            ('vtk_file', 'Travel_depth.surface_file'),
                            ('vtk_file', 'Geodesic_depth.surface_file'),
                            ('vtk_file', 'Curvature.surface_file')])])
    mbFlow.connect([(WholeSurfShapeFlow, Sink,
                       [('Surface_area.area_file', 'shapes.@surface_area'),
                        ('Travel_depth.depth_file', 'shapes.@travel_depth'),
                        ('Geodesic_depth.depth_file', 'shapes.@geodesic_depth'),
                        ('Curvature.mean_curvature_file', 'shapes.@mean_curvature')])])

##############################################################################
#
#   Surface feature extraction workflow
#
#      - Folds
#      - Sulci
#      - Fundi (curves at the bottoms of folds/sulci)
#
##############################################################################
if run_SurfFeatureFlow and run_SurfFlows:

    SurfFeatureFlow = Workflow(name='Surface_features')
    min_fold_size = 50  # Minimum number or vertices constituting a fold

    #=========================================================================
    # Folds
    #=========================================================================
    FoldsNode = Node(name='Folds',
                     interface=Fn(function = extract_folds,
                                  input_names=['depth_file',
                                               'min_fold_size',
                                               'tiny_depth',
                                               'save_file'],
                                  output_names=['folds',
                                                'n_folds',
                                                'depth_threshold',
                                                'bins',
                                                'bin_edges',
                                                'folds_file']))
    SurfFeatureFlow.add_nodes([FoldsNode])
    mbFlow.connect(WholeSurfShapeFlow, 'Travel_depth.depth_file',
                     SurfFeatureFlow, 'Folds.depth_file')
    FoldsNode.inputs.min_fold_size = min_fold_size
    FoldsNode.inputs.tiny_depth = 0.001
    FoldsNode.inputs.save_file = True
    mbFlow.connect(SurfFeatureFlow, 'Folds.folds_file', Sink, 'features.@folds')

    """
    # Subfolds
    SubfoldsNode = Node(name='Subfolds',
                        interface=Fn(function = extract_subfolds,
                                     input_names=['depth_file',
                                                  'folds',
                                                  'depth_factor',
                                                  'depth_ratio',
                                                  'tolerance',
                                                  'save_file'],
                                     output_names=['subfolds',
                                                   'n_subfolds',
                                                   'subfolds_file']))
    SurfFeatureFlow.add_nodes([SubfoldsNode])
    mbFlow.connect(WholeSurfShapeFlow, 'Travel_depth.depth_file',
                  SurfFeatureFlow, 'Subfolds.depth_file')
    SurfFeatureFlow.connect(FoldsNode, 'folds', SubfoldsNode, 'folds')
    SubfoldsNode.inputs.depth_factor = 0.25
    SubfoldsNode.inputs.depth_ratio = 0.1
    SubfoldsNode.inputs.tolerance = 0.01
    SubfoldsNode.inputs.save_file = True
    # Save subfolds
    mbFlow.connect(SurfFeatureFlow, 'Subfolds.subfolds_file',
                  Sink, 'features.@subfolds')
    """

    #=========================================================================
    # Sulci
    #=========================================================================
    if do_sulci:
        LabelPairs = Node(name='Label_pairs',
                          interface=Fn(function = sulcus_boundaries,
                                       input_names=[],
                                       output_names=['label_pair_lists']))
        SurfFeatureFlow.add_nodes([LabelPairs])

        SulciNode = Node(name='Sulci',
                         interface=Fn(function = extract_sulci,
                                      input_names=['labels_file',
                                                   'folds_or_file',
                                                   'label_pair_lists',
                                                   'min_boundary',
                                                   'sulcus_names',
                                                   'save_file'],
                                      output_names=['sulci',
                                                    'n_sulci',
                                                    'sulci_file']))
        SurfFeatureFlow.add_nodes([SulciNode])
        mbFlow.connect(SurfLabelFlow, init_labels_plug,
                         SurfFeatureFlow, 'Sulci.labels_file')
        SurfFeatureFlow.connect(FoldsNode, 'folds', SulciNode, 'folds_or_file')
        SurfFeatureFlow.connect(LabelPairs, 'label_pair_lists',
                                SulciNode, 'label_pair_lists')
        SulciNode.inputs.min_boundary = 1
        sulcus_names_file = os.path.join(protocol_path, 'sulci.names.DKT25.txt')
        fid = open(sulcus_names_file, 'r')
        sulcus_names = fid.readlines()
        sulcus_names = [x.strip('\n') for x in sulcus_names]
        SulciNode.inputs.sulcus_names = sulcus_names
        SulciNode.inputs.save_file = True
        mbFlow.connect(SurfFeatureFlow, 'Sulci.sulci_file',
                         Sink, 'features.@sulci')

    #=========================================================================
    # Fundi
    #=========================================================================
    if do_fundi:
        LikelihoodNode = Node(name='Likelihood',
                              interface=Fn(function = compute_likelihood,
                                           input_names=['trained_file',
                                                        'depth_file',
                                                        'curvature_file',
                                                        'folds'
                                                        'save_file'],
                                           output_names=['likelihoods',
                                                         'likelihoods_file']))

        SurfFeatureFlow.add_nodes([LikelihoodNode])
        LikelihoodNode.inputs.trained_file = os.path.join(data_path, 'atlases',
            'depth_curv_border_nonborder_parameters.pkl')
        mbFlow.connect([(WholeSurfShapeFlow, SurfFeatureFlow,
                           [('Rescale_travel_depth.rescaled_scalars_file',
                             'Likelihood.depth_file'),
                            ('Curvature.mean_curvature_file',
                             'Likelihood.curvature_file')])])
        SurfFeatureFlow.connect(FoldsNode, 'folds', LikelihoodNode, 'folds')
        LikelihoodNode.inputs.save_file = True
        mbFlow.connect(SurfFeatureFlow, 'Likelihood.likelihoods_file',
                         Sink, 'features.@likelihoods')

        FundiNode = Node(name='Fundi',
                         interface=Fn(function = extract_fundi,
                                      input_names=['folds',
                                                   'sulci',
                                                   'likelihoods',
                                                   'rescaled_depth_file',
                                                   'depth_file',
                                                   'min_edges',
                                                   'erosion_ratio',
                                                   'normalize_likelihoods',
                                                   'smooth_skeleton',
                                                   'save_file'],
                                      output_names=['fundi',
                                                    'n_fundi',
                                                    'fundi_file']))
        SurfFeatureFlow.connect(FoldsNode, 'folds', FundiNode, 'folds')
        SurfFeatureFlow.connect(SulciNode, 'sulci', FundiNode, 'sulci')
        SurfFeatureFlow.connect(LikelihoodNode, 'likelihoods',
                            FundiNode, 'likelihoods')
        mbFlow.connect([(WholeSurfShapeFlow, SurfFeatureFlow,
                       [('Rescale_travel_depth.rescaled_scalars_file',
                         'Fundi.rescaled_depth_file'),
                        ('Travel_depth.depth_file','Fundi.depth_file')])])
        FundiNode.inputs.min_edges = 10
        FundiNode.inputs.erosion_ratio = 0.25
        FundiNode.inputs.normalize_likelihoods = True
        FundiNode.inputs.smooth_skeleton = False
        FundiNode.inputs.save_file = True
        mbFlow.connect(SurfFeatureFlow, 'Fundi.fundi_file',
                         Sink, 'features.@fundi')

##############################################################################
#
#   Surface feature shape workflow
#
#       - Laplace-Beltrami spectra
#
##############################################################################
if run_SurfShapeFlow and run_SurfFlows:
    SurfShapeFlow = Workflow(name='Surface_shapes')

    """
    if do_measure_spectra:
        #=====================================================================
        # Measure Laplace-Beltrami spectra of labeled regions
        #=====================================================================
        SpectraLabels = Node(name='Spectra_labels',
                             interface=Fn(function = fem_laplacian_from_labels,
                                          input_names=['vtk_file',
                                                       'n_eigenvalues',
                                                       'normalization'],
                                          output_names=['spectrum_lists',
                                                        'label_list']))
        SurfShapeFlow.add_nodes([SpectraLabels])
        mbFlow.connect(SurfLabelFlow, init_labels_plug,
                         SurfShapeFlow, 'Spectra_labels.vtk_file')
        SpectraLabels.inputs.n_eigenvalues = 6
        SpectraLabels.inputs.normalization = "area"

        #=====================================================================
        # Measure Laplace-Beltrami spectra of sulci
        #=====================================================================
        if do_sulci:
            SpectraSulci = SpectraLabels.clone('Spectra_sulci')
            SurfShapeFlow.add_nodes([SpectraSulci])
            mbFlow.connect(SulciNode, 'sulci_file', SpectraSulci, 'vtk_file')
    """
##############################################################################
#
#   Surface feature shape table workflow
#
#       - Surface feature shape tables:
#           - Label shapes
#           - Sulcus shapes
#           - Fundus shapes
#       - Vertex measures table
#
##############################################################################
if run_SurfFlows:

    #=========================================================================
    # Surface feature shape tables: labels, sulci, fundi
    #=========================================================================
    if do_surf_table:
        ShapeTables = Node(name='Shape_tables',
                           interface=Fn(function = write_shape_stats,
                                        input_names=['labels_or_file',
                                                     'sulci',
                                                     'fundi',
                                                     'affine_transform_file',
                                                     'transform_format',
                                                     'area_file',
                                                     'travel_depth_file',
                                                     'geodesic_depth_file',
                                                     'mean_curvature_file',
                                                     'thickness_file',
                                                     'convexity_file',
                                                     'labels_spectra',
                                                     'labels_spectra_norm',
                                                     'labels_spectra_IDs',
                                                     'sulci_spectra',
                                                     'sulci_spectra_norm',
                                                     'sulci_spectra_IDs',
                                                     'exclude_labels',
                                                     'delimiter'],
                                        output_names=['label_table',
                                                      'fundus_table',
                                                      'sulcus_table']))
        mbFlow.add_nodes([ShapeTables])
        mbFlow.connect(SurfLabelFlow, init_labels_plug,
                         ShapeTables, 'labels_or_file')
        if do_sulci:
            mbFlow.connect(SurfFeatureFlow, 'Sulci.sulci',
                           ShapeTables, 'sulci')
        else:
            ShapeTables.inputs.sulci = []
        if do_fundi:
            mbFlow.connect(SurfFeatureFlow, 'Fundi.fundi',
                           ShapeTables, 'fundi')
        else:
            ShapeTables.inputs.fundi = []
        if do_register_standard:
            if vol_reg_method == 'antsRegister':
                mbFlow.connect(regAnts, 'composite_transform',
                               ShapeTables, 'affine_transform_file')
                # Apply the affine part of a complex transform:
                #pickfirst = lambda x: x[:1]
                #def pickfirst(x):
                #  return lambda x: x[:1]
                #mbFlow.connect(regAnts, ('forward_transforms', pickfirst),
                #                 ShapeTables, 'affine_transform_file')
                ShapeTables.inputs.transform_format = 'mat'
            elif vol_reg_method == 'ANTS':
                mbFlow.connect(regAnts0, 'affine_transform',
                               ShapeTables, 'affine_transform_file')
            elif vol_reg_method == 'flirt':
                mbFlow.connect(regFlirt, 'out_matrix_file',
                               ShapeTables, 'affine_transform_file')
                ShapeTables.inputs.transform_format = 'txt'
        else:
            ShapeTables.inputs.affine_transform_file = None
            ShapeTables.inputs.transform_format = None

        #---------------------------------------------------------------------
        mbFlow.connect([(WholeSurfShapeFlow, ShapeTables,
                           [('Surface_area.area_file',
                             'area_file'),
                            ('Travel_depth.depth_file',
                             'travel_depth_file'),
                            ('Geodesic_depth.depth_file',
                             'geodesic_depth_file'),
                            ('Curvature.mean_curvature_file',
                             'mean_curvature_file')])])
        if do_thickness:
            mbFlow.connect(WholeSurfShapeFlow, 'Thickness_to_VTK.output_vtk',
                           ShapeTables, 'thickness_file')
        else:
            ShapeTables.inputs.thickness_file = ''
        if do_convexity:
            mbFlow.connect(WholeSurfShapeFlow, 'Convexity_to_VTK.output_vtk',
                           ShapeTables, 'convexity_file')
        else:
            ShapeTables.inputs.convexity_file = ''
        if do_measure_spectra:
            mbFlow.connect(SurfShapeFlow, 'Spectra_labels.spectrum_lists',
                           ShapeTables, 'labels_spectra')
            if do_sulci:
                mbFlow.connect(SurfShapeFlow, 'Spectra_sulci.spectrum_lists',
                               ShapeTables, 'sulci_spectra')
            else:
                ShapeTables.inputs.sulci_spectra = []
        else:
            ShapeTables.inputs.labels_spectra = []
            ShapeTables.inputs.sulci_spectra = []

        #---------------------------------------------------------------------
        ShapeTables.inputs.exclude_labels = [-1]
        ShapeTables.inputs.delimiter = ","
        mbFlow.connect([(ShapeTables, Sink,
                           [('label_table', 'tables.@labels'),
                            ('sulcus_table', 'tables.@sulci'),
                            ('fundus_table', 'tables.@fundi')])])

    #=========================================================================
    # Vertex measures table
    #=========================================================================
    if do_vertex_table:

        VertexTable = Node(name='Vertex_table',
                           interface=Fn(function = write_vertex_measures,
                                        input_names=['table_file',
                                                     'labels_or_file',
                                                     'sulci',
                                                     'fundi',
                                                     'affine_transform_file',
                                                     'transform_format',
                                                     'area_file',
                                                     'travel_depth_file',
                                                     'geodesic_depth_file',
                                                     'mean_curvature_file',
                                                     'thickness_file',
                                                     'convexity_file',
                                                     'delimiter'],
                                        output_names=['shapes_table']))
        mbFlow.add_nodes([VertexTable])
        VertexTable.inputs.table_file = 'vertex_shapes.csv'
        mbFlow.connect(SurfLabelFlow, init_labels_plug,
                         VertexTable, 'labels_or_file')
        if do_sulci:
            mbFlow.connect(SurfFeatureFlow, 'Sulci.sulci',
                           VertexTable, 'sulci')
        else:
            ShapeTables.inputs.sulci = []
        if do_fundi:
            mbFlow.connect(SurfFeatureFlow, 'Fundi.fundi',
                           VertexTable, 'fundi')
        else:
            ShapeTables.inputs.fundi = []
        if do_register_standard:
            if vol_reg_method == 'antsRegister':
                mbFlow.connect(regAnts, 'composite_transform',
                               VertexTable, 'affine_transform_file')
                # Apply the affine part of a complex transform:
                #pickfirst = lambda x: x[:1]
                #mbFlow.connect(regAnts, ('forward_transforms', pickfirst),
                #                 VertexTable, 'affine_transform_file')
                VertexTable.inputs.transform_format = 'mat'
            elif vol_reg_method == 'ANTS':
                mbFlow.connect(regAnts0, 'affine_transform',
                               VertexTable, 'affine_transform_file')
            elif vol_reg_method == 'flirt':
                mbFlow.connect(regFlirt, 'out_matrix_file',
                               VertexTable, 'affine_transform_file')
                VertexTable.inputs.transform_format = 'txt'
        else:
            VertexTable.inputs.affine_transform_file = None
            VertexTable.inputs.transform_format = None
        #---------------------------------------------------------------------
        mbFlow.connect([(WholeSurfShapeFlow, VertexTable,
                           [('Surface_area.area_file','area_file'),
                            ('Travel_depth.depth_file',
                             'travel_depth_file'),
                            ('Geodesic_depth.depth_file',
                             'geodesic_depth_file'),
                            ('Curvature.mean_curvature_file',
                             'mean_curvature_file')])])
        if do_thickness:
            mbFlow.connect(WholeSurfShapeFlow, 'Thickness_to_VTK.output_vtk',
                           VertexTable, 'thickness_file')
        else:
            VertexTable.inputs.thickness_file = ''
        if do_convexity:
            mbFlow.connect(WholeSurfShapeFlow, 'Convexity_to_VTK.output_vtk',
                           VertexTable, 'convexity_file')
        else:
            VertexTable.inputs.convexity_file = ''
        #---------------------------------------------------------------------
        VertexTable.inputs.delimiter = ","
        mbFlow.connect(VertexTable, 'shapes_table',
                         Sink, 'tables.@vertex_table')

    """
    #---------------------------------------------------------------------
    # Apply RegFlows's affine transform to surface coordinates:
    #---------------------------------------------------------------------
    TransformPoints = Node(name='Transform_points',
                           interface=Fn(function = apply_affine_transform,
                                        input_names=['transform_file',
                                                     'vtk_or_points',
                                                     'transform_format',
                                                     'save_file'],
                                        output_names=['affine_points',
                                                      'output_file']))
    VolLabelFlow.add_nodes([TransformPoints])
    if vol_reg_method == 'antsRegister':
        TransformPoints.inputs.transform_format = 'mat'
        VolLabelFlow.connect(regAnts, 'output_transform_prefix',
                             TransformPoints, 'transform_file')
    elif vol_reg_method == 'ANTS':
        TransformPoints.inputs.transform_format = 'itk'
        VolLabelFlow.connect(regAnts0, 'affine_transform',
                             TransformPoints, 'transform_file')
    elif vol_reg_method == 'flirt':
        TransformPoints.inputs.transform_format = 'txt'
        VolLabelFlow.connect(regFlirt, 'out_matrix_file',
                             TransformPoints, 'transform_file')
    SurfShapeFlow.connect(TravelDepth, 'depth_file',
                          TransformPoints, 'vtk_or_points')
    TransformPoints.inputs.save_file = True
    mbFlow.connect(SurfShapeFlow, 'Transform_points.output_file',
                     Sink, 'transforms.@points_to_template')
    """

#=============================================================================
##############################################################################
#=============================================================================
#
#
#   Volume workflows
#
#
#=============================================================================
##############################################################################
#=============================================================================

##############################################################################
#
#   Volume label workflow
#
#       - Label format conversion: VTK to .annot
#       - Fill cortical gray matter with labels
#       - Label subcortical volumes
#       - Evaluate volume labels
#
##############################################################################
if run_VolLabelFlow and run_VolFlows:
    VolLabelFlow = Workflow(name='Volume_labels')

    if do_fill_cortex:

        #=====================================================================
        # Convert VTK labels to .annot format.
        #=====================================================================
        #---------------------------------------------------------------------
        # Write .label files for surface vertices
        #---------------------------------------------------------------------
        WriteLabels = Node(name='Write_label_files',
                           interface=Fn(function = vtk_to_labels,
                                        input_names=['hemi',
                                                     'surface_file',
                                                     'label_numbers',
                                                     'label_names',
                                                     'RGBs',
                                                     'scalar_name'],
                                        output_names=['label_files',
                                                      'colortable']))
        VolLabelFlow.add_nodes([WriteLabels])
        mbFlow.connect(Info, 'hemi', VolLabelFlow, 'Write_label_files.hemi')
        if run_SurfLabelFlow and run_SurfFlows:
            mbFlow.connect(SurfLabelFlow, init_labels_plug,
                           VolLabelFlow, 'Write_label_files.surface_file')
        else:
            sys.exit('No input surface file specified for Write_label_files.')
        WriteLabels.inputs.label_numbers = ctx_label_numbers
        WriteLabels.inputs.label_names = ctx_label_names
        WriteLabels.inputs.RGBs = RGBs
        if init_labels == 'max_prob':
            WriteLabels.inputs.scalar_name = 'Max_(majority_labels)'
        else:
            WriteLabels.inputs.scalar_name = 'Labels'
        #---------------------------------------------------------------------
        # Write .annot file from .label files
        # NOTE:  incorrect labels to be corrected below!
        #---------------------------------------------------------------------
        WriteAnnot = Node(name='Write_annot_file',
                          interface=Fn(function = labels_to_annot,
                                       input_names=['hemi',
                                                    'subjects_path',
                                                    'subject',
                                                    'label_files',
                                                    'colortable',
                                                    'annot_name'],
                                       output_names=['annot_name',
                                                     'annot_file']))
        WriteAnnot.inputs.annot_name = 'labels.' + protocol + '.' + init_labels
        WriteAnnot.inputs.subjects_path = subjects_path
        VolLabelFlow.add_nodes([WriteAnnot])
        mbFlow.connect([(Info, VolLabelFlow,
                          [('hemi', 'Write_annot_file.hemi'),
                           ('subject', 'Write_annot_file.subject')])])
        VolLabelFlow.connect([(WriteLabels, WriteAnnot,
                               [('label_files','label_files'),
                                ('colortable','colortable')])])

        #=====================================================================
        # Fill cortical hemisphere (gray matter) volume
        # with surface vertex labels from .annot file using FreeSurfer
        #=====================================================================
        #---------------------------------------------------------------------
        # Fill hemisphere's (gray matter) cortical volume with vertex labels.
        # Convert label volume from FreeSurfer 'unconformed' to original space.
        #---------------------------------------------------------------------
        FillVolume = Node(name='Fill_volume',
                          interface=Fn(function = labels_to_volume,
                                       input_names=['subject',
                                                    'annot_name',
                                                    'original_space',
                                                    'reference'],
                                       output_names=['output_file']))
        VolLabelFlow.add_nodes([FillVolume])
        mbFlow.connect(Info, 'subject', VolLabelFlow, 'Fill_volume.subject')
        FillVolume.inputs.annot_name = 'labels.' + protocol + '.' + init_labels
        FillVolume.inputs.original_space = True
        VolLabelFlow.connect(WriteAnnot, 'annot_name',
                             FillVolume, 'annot_name')
        mbFlow.connect(mghBrainVol, 'mgh_volume',
                        VolLabelFlow, 'Fill_volume.reference')
        #---------------------------------------------------------------------
        # Relabel file, replacing colortable labels with real labels
        #---------------------------------------------------------------------
        Relabel = Node(name='Correct_labels',
                       interface=Fn(function = relabel_volume,
                                    input_names=['input_file',
                                                 'old_labels',
                                                 'new_labels'],
                                    output_names=['output_file']))
        VolLabelFlow.add_nodes([Relabel])
        VolLabelFlow.connect(FillVolume, 'output_file', Relabel, 'input_file')
        relabel_file = os.path.join(protocol_path,
                           'labels.volume.annot_errors.' + protocol + '.txt')
        old_labels, new_labels = read_columns(relabel_file, 2)
        Relabel.inputs.old_labels = old_labels
        Relabel.inputs.new_labels = new_labels
        mbFlow.connect(VolLabelFlow, 'Correct_labels.output_file',
                        Sink, 'labels_volume')

    #=========================================================================
    # Label subcortical volumes
    #=========================================================================
    """
    if do_label_subcortex:

        # Inverse transform subcortical label volumes to subject via template
        if do_register_standard:

            # Load atlas list
            subctx_atlas_list_file = os.path.join(x_path, 'OASIS-TRT2-20_atlases.txt')
            subctx_atlas_list = read_columns(subctx_atlas_list_file, 1)[0]

            TransformSubcortexLabels = MapNode(name='Transform_subcortex_labels',
                                iterfield = ['atlas'],
                                interface=Fn(function = transform_atlas_labels,
                                             input_names=['hemi',
                                                          'subject',
                                                          'transform',
                                                          'subjects_path',
                                                          'atlas',
                                                          'atlas_string'],
                                             output_names=['output_file']))
            VolLabelFlow.add_nodes([Transform])
            mbFlow.connect([(Info, VolLabelFlow,
                           [('hemi', 'Transform_labels.hemi'),
                            ('subject', 'Transform_labels.subject')])])
            VolLabelFlow.connect(Register, 'transform', Transform, 'transform')
            #Transform.inputs.transform = 'sphere_to_' + template + '_template.reg'
            Transform.inputs.subjects_path = subjects_path
            Transform.inputs.atlas = atlas_list
            Transform.inputs.atlas_string = 'labels.' + protocol + '.' + atlas_label_type
            #---------------------------------------------------------------------
            # Majority vote label
            #---------------------------------------------------------------------
            Vote = Node(name='Label_vote',
                        interface=Fn(function = majority_vote_label,
                                     input_names=['surface_file',
                                                  'annot_files'],
                                     output_names=['labels_max',
                                                   'label_counts',
                                                   'label_votes',
                                                   'consensus_vertices',
                                                   'maxlabel_file',
                                                   'labelcounts_file',
                                                   'labelvotes_file']))
            VolLabelFlow.add_nodes([Vote])
            if do_input_vtk:
                mbFlow.connect(Surf, 'surface_files',
                              VolLabelFlow, 'Label_vote.surface_file')
            else:
                mbFlow.connect(ConvertSurf, 'vtk_file',
                              VolLabelFlow, 'Label_vote.surface_file')
            VolLabelFlow.connect(Transform, 'output_file', Vote, 'annot_files')
            mbFlow.connect([(VolLabelFlow, Sink,
                           [('Label_vote.maxlabel_file', 'labels.@max'),
                            ('Label_vote.labelcounts_file', 'labels.@counts'),
                            ('Label_vote.labelvotes_file', 'labels.@votes')])])
            init_labels_plug = 'Label_vote.maxlabel_file'

        #=====================================================================
        # Combine cortical and subcortical volume labels
        #=====================================================================
    """

    #=========================================================================
    # Evaluate label volume overlaps
    #=========================================================================
    if do_evaluate_vol_labels:

        #---------------------------------------------------------------------
        # Evaluation inputs: location and structure of atlas volumes
        #---------------------------------------------------------------------
        AtlasVol = Node(name='Atlas_volume',
                        interface=DataGrabber(infields=['subject'],
                                              outfields=['atlas_vol_file'],
                                              sort_filelist=False))
        VolLabelFlow.add_nodes([AtlasVol])
        AtlasVol.inputs.base_directory = atlases_path
        AtlasVol.inputs.template = '%s/mri/labels.' + protocol + '.manual.nii.gz'
        AtlasVol.inputs.template_args['atlas_vol_file'] = [['subject']]
        mbFlow.connect(Info, 'subject', VolLabelFlow, 'Atlas_volume.subject')
        #---------------------------------------------------------------------
        # Evaluate volume labels
        #---------------------------------------------------------------------
        EvalVolLabels = Node(name='Evaluate_volume_labels',
                             interface=Fn(function = measure_volume_overlap,
                                          input_names=['labels',
                                                       'file2',
                                                       'file1'],
                                          output_names=['overlaps',
                                                        'out_file']))
        VolLabelFlow.add_nodes([EvalVolLabels])
        labels_file = os.path.join(protocol_path,
                                   'labels.volume.' + protocol + '.txt')
        labels = read_columns(labels_file, 1)[0]
        EvalVolLabels.inputs.labels = labels
        VolLabelFlow.connect(AtlasVol, 'atlas_vol_file', EvalVolLabels, 'file2')
        VolLabelFlow.connect(Relabel, 'output_file', EvalVolLabels, 'file1')
        mbFlow.connect(VolLabelFlow, 'Evaluate_volume_labels.out_file',
                        Sink, 'evaluate_labels_volume')


##############################################################################
#
#   Volume feature shape workflow
#
#       - Volumes of labeled regions
#
##############################################################################
if run_VolShapeFlow and run_VolLabelFlow and run_VolFlows:
    VolShapeFlow = Workflow(name='Volume_feature_shapes')

    #=========================================================================
    # Measure volume of each region of a labeled image file
    #=========================================================================
    MeasureVolumes = Node(name='Measure_volumes',
                          interface=Fn(function = volume_per_label,
                                       input_names=['labels',
                                                    'input_file'],
                                       output_names=['volumes',
                                                     'labels']))
    VolShapeFlow.add_nodes([MeasureVolumes])
    volume_labels_list_file = os.path.join(protocol_path,
                                           'labels.volume.'+protocol+'.txt')
    volume_labels_list = read_columns(volume_labels_list_file, 1)[0]
    volume_labels_list = [int(x) for x in volume_labels_list]
    MeasureVolumes.inputs.labels = volume_labels_list
    if do_label_subcortex or do_fill_cortex:
        mbFlow.connect(VolLabelFlow, 'Correct_labels.output_file',
                       VolShapeFlow, 'Measure_volumes.input_file')
    else:
        sys.exit('No alternative set of label volumes provided...')

#=========================================================================
# Create a table to save the volume measures
#=========================================================================
if run_VolShapeFlow and run_VolLabelFlow and run_VolFlows and do_vol_table:

    InitLabelVolTable = Node(name='Initialize_label_volume_table',
                             interface=Fn(function = write_columns,
                                          input_names=['columns',
                                                       'column_names',
                                                       'output_table',
                                                       'delimiter',
                                                       'quote',                                                  'input_table'],
                                          output_names=['output_table']))
    mbFlow.add_nodes([InitLabelVolTable])
    mbFlow.connect(VolShapeFlow, 'Measure_volumes.labels',
                    InitLabelVolTable, 'columns')
    InitLabelVolTable.inputs.column_names = ['label']
    InitLabelVolTable.inputs.output_table = 'volume_labels.csv'
    InitLabelVolTable.inputs.delimiter = ','
    InitLabelVolTable.inputs.quote = True
    InitLabelVolTable.inputs.input_table = ''

    LabelVolTable = Node(name='Label_volume_table',
                         interface=Fn(function = write_columns,
                                      input_names=['columns',
                                                   'column_names',
                                                   'output_table',
                                                   'delimiter',
                                                   'quote',
                                                   'input_table'],
                                      output_names=['output_table']))
    mbFlow.add_nodes([LabelVolTable])
    mbFlow.connect(VolShapeFlow, 'Measure_volumes.volumes',
                    LabelVolTable, 'columns')
    LabelVolTable.inputs.column_names = ['volume']
    LabelVolTable.inputs.output_table = 'label_volume_shapes.csv'
    LabelVolTable.inputs.delimiter = ','
    LabelVolTable.inputs.quote = True
    mbFlow.connect(InitLabelVolTable, 'output_table',
                    LabelVolTable, 'input_table')
    mbFlow.connect(LabelVolTable, 'output_table',
                    Sink, 'tables.@volume_labels')


##############################################################################
#
#    Run workflows
#
##############################################################################
if __name__== '__main__':

    #from nipype import config, logging
    #config.set('logging', 'interface_level', 'DEBUG')
    #config.set('logging', 'workflow_level', 'DEBUG')
    #logging.update_logging(config)

    generate_graphs = 0#True
    if generate_graphs:
        mbFlow.write_graph(graph2use='flat')
        mbFlow.write_graph(graph2use='hierarchical')
    mbFlow.run()

"""
# Script for running Mindboggle on Mindboggle-101 set
import os
from mindboggle.utils.io_table import read_columns

out_path = '/homedir/Data/Mindboggle-101/'
x_path = os.path.join(os.environ['MINDBOGGLE'], 'x')
atlas_list_file = os.path.join(x_path, 'mindboggle101_atlases.txt')
atlas_list = read_columns(atlas_list_file, 1)[0]

for atlas in atlas_list:
    #if 'HLN' in atlas or 'Twins' in atlas or
    #   'Colin' in atlas or 'After' in atlas or
    #   'MMRR-3T7T' in atlas:
    #if 'MMRR-21' in atlas:
    #if 'OASIS-TRT' in atlas:
    #if 'NKI-TRT' in atlas:
    if 'NKI-RS' in atlas:
        cmd = ' '.join(['python pipeline.py', out_path, atlas])
        print(cmd); os.system(cmd)
"""<|MERGE_RESOLUTION|>--- conflicted
+++ resolved
@@ -513,12 +513,8 @@
                                 protocol + '.' + atlas_label_type + '.vtk'
         Atlas.inputs.template_args['atlas_file'] = [['subject','hemi']]
 
-<<<<<<< HEAD
         mbFlow.connect([(Info, Atlas, [('subject','subject'), ('hemi','hemi')])])
 
-=======
-        mbFlow.connect(Info, ('subject','subject'), Atlas, ('hemi','hemi'))
->>>>>>> 5c291849
     #-------------------------------------------------------------------------
     # Load data
     #-------------------------------------------------------------------------

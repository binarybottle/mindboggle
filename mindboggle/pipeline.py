#!/usr/bin/python
"""
This is Mindboggle's Nipype pipeline!

For more information about Mindboggle,
see the website: http://www.mindboggle.info
and read the README.

For information on Nipype: http://www.nipy.org/nipype/
http://www.ncbi.nlm.nih.gov/pmc/articles/PMC3159964/


Authors:  Arno Klein  .  arno@mindboggle.info  .  www.binarybottle.com

(c) 2012  Mindbogglers (www.mindboggle.info), under Apache License Version 2.0

"""

#=============================================================================
# Setup: import libraries and set file paths
#=============================================================================
#-----------------------------------------------------------------------------
# Import system Python libraries
#-----------------------------------------------------------------------------
import sys
from os import path, environ, makedirs, getcwd
from re import findall
#-----------------------------------------------------------------------------
# Paths
#-----------------------------------------------------------------------------
subjects = ['MMRR-21-1']
subjects_path = environ['SUBJECTS_DIR']  # FreeSurfer subjects directory
base_path = '/projects/Mindboggle/mindboggle'  # mindboggle directory
results_path = '/projects/Mindboggle/results'  # Where to save output
temp_path = path.join(results_path, 'workingdir')  # Where to save temp files
code_path = path.join(base_path, 'mindboggle')
#-----------------------------------------------------------------------------
# Import Nipype Python libraries
#-----------------------------------------------------------------------------
from nipype.pipeline.engine import Workflow as workflow
from nipype.pipeline.engine import Node as node
from nipype.pipeline.engine import MapNode as mapnode
from nipype.interfaces.utility import Function as fn
from nipype.interfaces.utility import IdentityInterface as identity
from nipype.interfaces.io import DataGrabber as datain
from nipype.interfaces.io import DataSink as dataout
#-----------------------------------------------------------------------------
# Import Mindboggle Python libraries
#-----------------------------------------------------------------------------
sys.path.append(code_path)
from utils.io_vtk import load_scalar, write_scalars
from utils.freesurfer2vtk import freesurfer2vtk
from label.multiatlas_labeling import register_template, \
           transform_atlas_labels,  majority_vote_label, annot2vtk
from measure.measure_functions import compute_depth, compute_curvature
from extract.fundi_hmmf.extract_folds import extract_folds
from extract.fundi_hmmf.extract_fundi import extract_fundi
from label.surface_labels_to_volume import write_label_file, \
           label_to_annot_file, fill_label_volume
from label.evaluate_volume_labels import measure_volume_overlap
#-----------------------------------------------------------------------------
# Debugging options
#-----------------------------------------------------------------------------
load_vtk_surfaces = False  # Load VTK surfaces (not FreeSurfer surfaces)
<<<<<<< HEAD
init_fs_labels = True  # Initialize with a FreeSurfer classifier atlas
do_evaluate_labels = True  # Compute volume overlap of auto vs. manual labels
=======
do_maxlabel_volume = True  # Fill cortical volume with majority-vote labels
do_evaluate_labels = True  # Compute volume overlap of auto vs. manual labels
do_talairach = True  # Use FreeSurfer's "Talairach" volume registration
                     # (requires orig.mgz in the subject's directory)
>>>>>>> e0004178

##############################################################################
#
#   Mindboggle workflow combining:
#   * Multi-atlas labeling workflow
#   * Feature-based labeling workflow
#   * Shape analysis workflow
<<<<<<< HEAD
#   * Label evaluation workflow
=======
>>>>>>> e0004178
#
##############################################################################
mbflow = workflow(name='Mindboggle_workflow')
mbflow.base_dir = temp_path
if not path.isdir(temp_path):  makedirs(temp_path)
# Paths within mindboggle base directory
templates_path = path.join(base_path, 'data', 'templates')
atlases_path = path.join(base_path, 'data', 'atlases')
#label_string = 'labels.DKT26'
label_string = 'labels.DKT32'
atlas_string = label_string + '.manual'

#=============================================================================
#   Inputs and outputs
#=============================================================================
#-----------------------------------------------------------------------------
# Iterate inputs over subjects, hemispheres
# (surfaces are assumed to take the form: lh.pial or lh.pial.vtk)
#-----------------------------------------------------------------------------
info = node(name = 'Inputs',
            interface = identity(fields=['subject', 'hemi']))
info.iterables = ([('subject', subjects), ('hemi', ['lh'])]) #,'rh'])])
#-----------------------------------------------------------------------------
# Location and structure of the surface inputs
#-----------------------------------------------------------------------------
surf = node(name = 'Surfaces',
            interface = datain(infields=['subject', 'hemi'],
                               outfields=['surface_files', 'sphere_files']))
surf.inputs.base_directory = subjects_path
surf.inputs.template = '%s/surf/%s.%s'
surf.inputs.template_args['surface_files'] = [['subject', 'hemi', 'pial']]
surf.inputs.template_args['sphere_files'] = [['subject', 'hemi', 'sphere']]
mbflow.connect([(info, surf, [('subject','subject'), ('hemi','hemi')])])
#-----------------------------------------------------------------------------
# Outputs
#-----------------------------------------------------------------------------
datasink = node(dataout(), name = 'Results')
datasink.inputs.base_directory = results_path
datasink.inputs.container = 'output'
if not path.isdir(results_path):  makedirs(results_path)
#-----------------------------------------------------------------------------
# Evaluation inputs: location and structure of atlas volumes
#-----------------------------------------------------------------------------
if do_evaluate_labels:
    atlas = node(name = 'Atlas',
               interface = datain(infields=['subject'],
                                  outfields=['atlas_file']))
    atlas.inputs.base_directory = atlases_path
    atlas.inputs.template = 'atlases/%s/aparcNMMjt+aseg.nii.gz'
    atlas.inputs.template_args['atlas_file'] = [['subject']]
    mbflow.connect([(info, atlas, [('subject','subject')])])
#-----------------------------------------------------------------------------
#   Convert surfaces to VTK
#-----------------------------------------------------------------------------
if not load_vtk_surfaces:
    convertsurf = mapnode(name = 'Convert_surface',
                          iterfield = ['in_file'],
                          interface = fn(function = freesurfer2vtk,
                          input_names = ['in_file'],
                          output_names = ['out_file']))
    mbflow.connect([(surf, convertsurf, [('surface_files','in_file')])])

##############################################################################
#
#   Multi-atlas labeling workflow
#
##############################################################################
atlasflow = workflow(name='Atlas_workflow')

#=============================================================================
<<<<<<< HEAD
#   Initialize labels with a classifier atlas
#=============================================================================
if init_fs_labels:
    fslabels = node(name = 'Convert_FreeSurfer_labels',
                    interface = fn(function = annot2vtk,
                    input_names = ['surface_file',
                                   'hemi',
                                   'subject',
                                   'subjects_path',
                                   'annot_name'],
                    output_names = ['fslabels_file']))
    fslabels.inputs.annot_name = 'aparc+aseg.annot'
    fslabels.inputs.subjects_path = subjects_path
    atlasflow.add_nodes([fslabels])
    mbflow.connect([(info, atlasflow,
                     [('hemi', 'Convert_FreeSurfer_labels.hemi'),
                      ('subject', 'Convert_FreeSurfer_labels.subject')])])
    mbflow.connect([(surf, atlasflow,
                     [('surface_files',
                       'Convert_FreeSurfer_labels.surface_file')])])
#=============================================================================
#   Initialize labels using multi-atlas registration
#=============================================================================
else:
    #-------------------------------------------------------------------------
    # Register surfaces to average template
    #-------------------------------------------------------------------------
=======
#   Multi-atlas registration
#=============================================================================
#-----------------------------------------------------------------------------
# Register surfaces to average template
#-----------------------------------------------------------------------------
template = 'OASIS-TRT-20'
if do_talairach:
    talairach = node(name = 'Register_Talairach',
                     interface = fn(function = register_talairach,
                     input_names = ['hemi',
                                    'pial_file'],
                     output_names = ['transformed_pial_file']))
    atlasflow.add_nodes([talairach])
    mbflow.connect([(info, atlasflow, [('hemi', 'Register_Talairach.hemi')]),
                    (surf, atlasflow, [('pial_files',
                                        'Register_template.pial_file')])])
else:
>>>>>>> e0004178
    register = node(name = 'Register_template',
                    interface = fn(function = register_template,
                                   input_names = ['hemi',
                                                  'sphere_file',
                                                  'transform',
                                                  'templates_path',
                                                  'template'],
                                   output_names = ['transform']))
    template = 'OASIS-TRT-20'
    register.inputs.template = template + '.tif'
    register.inputs.transform = 'sphere_to_' + template + '_template.reg'
    register.inputs.templates_path = path.join(templates_path, 'freesurfer')
    evalflow.add_nodes([register])
    mbflow.connect([(info, evalflow, [('hemi', 'Register_template.hemi')]),
                    (surf, evalflow, [('sphere_files',
                                        'Register_template.sphere_file')])])
<<<<<<< HEAD
=======
#-----------------------------------------------------------------------------
# Register atlases to subject via template
#-----------------------------------------------------------------------------
transform = mapnode(name = 'Transform_atlas_labels',
                    iterfield = ['atlas'],
                    interface = fn(function = transform_atlas_labels,
                                   input_names = ['hemi',
                                                  'subject',
                                                  'transform',
                                                  'subjects_path',
                                                  'atlas',
                                                  'atlas_string'],
                                   output_names = ['output_file']))
# List of atlas subjects
atlases_file = path.join(atlases_path, 'list_atlases.txt')
f1 = open(atlases_file)
lines1 = f1.readlines()
atlases = []
for line1 in lines1:
    atlases.append(findall(r'\S+', line1)[0])
f1.close()

transform.inputs.atlas = atlases
transform.inputs.subjects_path = subjects_path
transform.inputs.atlas_string = atlas_string
atlasflow.add_nodes([transform])
mbflow.connect([(info, atlasflow,
                 [('hemi', 'Transform_atlas_labels.hemi'),
                  ('subject', 'Transform_atlas_labels.subject')])])
atlasflow.connect([(register, transform, [('transform', 'transform')])])
#transform.inputs.transform = 'sphere_to_' + template + '_template.reg'
#-----------------------------------------------------------------------------
# Majority vote label
#-----------------------------------------------------------------------------
vote = node(name='Label_vote',
            interface = fn(function = majority_vote_label,
                           input_names = ['surface_file',
                                          'annot_files'],
                           output_names = ['maxlabel_file',
                                           'labelcounts_file',
                                           'labelvotes_file',
                                           'consensus_vertices']))
atlasflow.add_nodes([vote])
if load_vtk_surfaces:
    mbflow.connect([(surf, atlasflow,
                     [('surface_files', 'Label_vote.surface_file')])])
else:
    mbflow.connect([(convertsurf, atlasflow,
                     [('out_file', 'Label_vote.surface_file')])])
atlasflow.connect([(transform, vote, [('output_file', 'annot_files')])])
mbflow.connect([(atlasflow, datasink,
                 [('Label_vote.maxlabel_file', 'labels.@max'),
                  ('Label_vote.labelcounts_file', 'labels.@counts'),
                  ('Label_vote.labelvotes_file', 'labels.@votes')])])

#=============================================================================
#   Label propagation through a mask
#=============================================================================
#-----------------------------------------------------------------------------
# Fill a volume (e.g., gray matter) mask with majority-vote labels
#-----------------------------------------------------------------------------
if do_maxlabel_volume:

    #-------------------------------------------------------------------------
    # Write labels for surface vertices in .label and .annot files
    #-------------------------------------------------------------------------
    writelabels = mapnode(name='Write_label_files',
                          iterfield = ['label_number', 'label_name'],
                          interface = fn(function = write_label_file,
                                         input_names = ['hemi',
                                                        'surface_file',
                                                        'label_number',
                                                        'label_name'],
                                         output_names = ['label_file']))
    # List of cortical labels
    ctx_labels_file = path.join(atlases_path, label_string + '.txt')
    f2 = open(ctx_labels_file)
    lines2 = f2.readlines()
    ctx_label_numbers = []
    ctx_label_names = []
    for line2 in lines2:
        ctx_label_numbers.append(findall(r'\S+', line2)[0])
        ctx_label_names.append(findall(r'\S+', line2)[1])
    f2.close()
    writelabels.inputs.label_number = ctx_label_numbers
    writelabels.inputs.label_name = ctx_label_names
    atlasflow.add_nodes([writelabels])
    mbflow.connect([(info, atlasflow, [('hemi', 'Write_label_files.hemi')])])
    atlasflow.connect([(vote, writelabels, [('maxlabel_file','surface_file')])])

    # Write .annot file
    writeannot = node(name='Write_annot_file',
                      interface = fn(function = label_to_annot_file,
                                     input_names = ['hemi',
                                                    'subjects_path',
                                                    'subject',
                                                    'label_files',
                                                    'colortable'],
                                     output_names = ['annot_name',
                                                     'annot_file']))
    writeannot.inputs.subjects_path = subjects_path
    writeannot.inputs.colortable = path.join(atlases_path, label_string + '.txt')
    atlasflow.add_nodes([writeannot])
    mbflow.connect([(info, atlasflow,
                     [('hemi', 'Write_annot_file.hemi')])])
    mbflow.connect([(info, atlasflow,
                     [('subject', 'Write_annot_file.subject')])])
    atlasflow.connect([(writelabels, writeannot, [('label_file','label_files')])])
    mbflow.connect([(atlasflow, datasink,
                     [('Write_annot_file.annot_file', 'labels.@max_annot')])])

>>>>>>> e0004178
    #-------------------------------------------------------------------------
    # Register atlases to subject via template
    #-------------------------------------------------------------------------
<<<<<<< HEAD
    transform = mapnode(name = 'Transform_atlas_labels',
                        iterfield = ['atlas'],
                        interface = fn(function = transform_atlas_labels,
                                       input_names = ['hemi',
                                                      'subject',
                                                      'transform',
                                                      'subjects_path',
                                                      'atlas',
                                                      'atlas_string'],
                                       output_names = ['output_file']))
    # List of atlas subjects
    atlases_file = path.join(atlases_path, 'list_atlases.txt')
    f1 = open(atlases_file)
    lines1 = f1.readlines()
    atlases = []
    for line1 in lines1:
        atlases.append(findall(r'\S+', line1)[0])
    f1.close()

    transform.inputs.atlas = atlases
    transform.inputs.subjects_path = subjects_path
    transform.inputs.atlas_string = atlas_string
    evalflow.add_nodes([transform])
    mbflow.connect([(info, evalflow,
                     [('hemi', 'Transform_atlas_labels.hemi'),
                      ('subject', 'Transform_atlas_labels.subject')])])
    evalflow.connect([(register, transform, [('transform', 'transform')])])
    #transform.inputs.transform = 'sphere_to_' + template + '_template.reg'
    #-----------------------------------------------------------------------------
    # Majority vote label
    #-----------------------------------------------------------------------------
    vote = node(name='Label_vote',
                interface = fn(function = majority_vote_label,
                               input_names = ['surface_file',
                                              'annot_files'],
                               output_names = ['maxlabel_file',
                                               'labelcounts_file',
                                               'labelvotes_file',
                                               'consensus_vertices']))
    evalflow.add_nodes([vote])
    if load_vtk_surfaces:
        mbflow.connect([(surf, evalflow,
                         [('surface_files', 'Label_vote.surface_file')])])
    else:
        mbflow.connect([(convertsurf, evalflow,
                         [('out_file', 'Label_vote.surface_file')])])
    evalflow.connect([(transform, vote, [('output_file', 'annot_files')])])
    mbflow.connect([(evalflow, datasink,
                     [('Label_vote.maxlabel_file', 'labels.@max'),
                      ('Label_vote.labelcounts_file', 'labels.@counts'),
                      ('Label_vote.labelvotes_file', 'labels.@votes')])])
=======
    fillvolume = node(name='Fill_volume_maxlabels',
                      interface = fn(function = fill_label_volume,
                                     input_names = ['subject', 'annot_name'],
                                     output_names = ['output_file']))
    atlasflow.add_nodes([fillvolume])
    mbflow.connect([(info, atlasflow,
                     [('subject', 'Fill_volume_maxlabels.subject')])])
    atlasflow.connect([(writeannot, fillvolume,
                        [('annot_name','annot_name')])])
    mbflow.connect([(atlasflow, datasink,
                     [('Fill_volume_maxlabels.output_file',
                       'labels.@maxvolume')])])

    #-------------------------------------------------------------------------
    # Evaluate volume labels
    #-------------------------------------------------------------------------
    if do_evaluate_labels:
        eval_maxlabels = node(name='Evaluate_volume_maxlabels',
                              interface = fn(function = measure_volume_overlap,
                                             input_names = ['labels',
                                                            'atlas_file',
                                                            'input_file'],
                                             output_names = ['overlaps']))
        atlasflow.connect([(fillvolume, eval_maxlabels,
                            [('output_file', 'input_file')])])
        mbflow.connect([(atlas, atlasflow,
                       [('atlas_file', 'Evaluate_volume_maxlabels.atlas_file')])])
        #------------
        # Load labels
        #------------
        labels_file = path.join(atlases_path, 'labels.DKT32.txt')
        f = open(labels_file)
        lines = f.readlines()
        labels = []
        for line in lines:
            if len(line) > 0:
                line = findall(r'\S+', line)
                if len(line) > 0:
                    labels.append(line[0])
        f.close()
        eval_maxlabels.inputs.labels = labels
>>>>>>> e0004178

##############################################################################
#
#   Feature-based labeling workflow
#
##############################################################################
featureflow = workflow(name='Feature_workflow')

#=============================================================================
#   Surface measurements
#=============================================================================
#-----------------------------------------------------------------------------
# Measure surface depth
#-----------------------------------------------------------------------------
depth = node(name='Compute_depth',
             interface = fn(function = compute_depth,
                            input_names = ['command',
                                           'surface_file'],
                            output_names = ['depth_file']))
depth_command = path.join(code_path,'measure', 'surface_measures',
                                    'bin', 'travel_depth', 'TravelDepthMain')
depth.inputs.command = depth_command
#-----------------------------------------------------------------------------
# Measure surface curvature
#-----------------------------------------------------------------------------
curvature = node(name='Compute_curvature',
                 interface = fn(function = compute_curvature,
                                input_names = ['command',
                                               'surface_file'],
                                output_names = ['mean_curvature_file',
                                                'gauss_curvature_file',
                                                'max_curvature_file',
                                                'min_curvature_file',
                                                'min_curvature_vector_file']))
curvature_command = path.join(code_path, 'measure', 'surface_measures',
                                         'bin', 'curvature', 'CurvatureMain')
curvature.inputs.command = curvature_command
#-----------------------------------------------------------------------------
# Connect surface files to depth and curvature nodes
#-----------------------------------------------------------------------------
featureflow.add_nodes([depth, curvature])
if load_vtk_surfaces:
    mbflow.connect([(surf, featureflow,
                     [('surface_files','Compute_depth.surface_file')])])
    mbflow.connect([(surf, featureflow,
                     [('surface_files','Compute_curvature.surface_file')])])
else:
    mbflow.connect([(convertsurf, featureflow,
                   [('out_file', 'Compute_depth.surface_file')])])
    mbflow.connect([(convertsurf, featureflow,
                   [('out_file', 'Compute_curvature.surface_file')])])
#-----------------------------------------------------------------------------
# Save depth and curvature files
#-----------------------------------------------------------------------------
mbflow.connect([(featureflow, datasink,
                 [('Compute_depth.depth_file', 'surfaces.@depth')])])
mbflow.connect([(featureflow, datasink,
                 [('Compute_curvature.mean_curvature_file',
                   'surfaces.@mean_curvature'),
                  ('Compute_curvature.gauss_curvature_file',
                   'surfaces.@gauss_curvature'),
                  ('Compute_curvature.max_curvature_file',
                   'surfaces.@max_curvature'),
                  ('Compute_curvature.min_curvature_file',
                   'surfaces.@min_curvature'),
                  ('Compute_curvature.min_curvature_vector_file',
                   'surfaces.@min_curvature_vectors')])])

#=============================================================================
#   Feature extraction
#=============================================================================
#-----------------------------------------------------------------------------
# Load depth and curvature files
#-----------------------------------------------------------------------------
load_depth = node(name='Load_depth',
                  interface = fn(function = load_scalar,
                                 input_names = ['filename'],
                                 output_names = ['Points',
                                                 'Faces',
                                                 'Scalars']))
featureflow.connect([(depth, load_depth, [('depth_file','filename')])])

load_curvature = node(name='Load_curvature',
                      interface = fn(function = load_scalar,
                                     input_names = ['filename'],
                                     output_names = ['Points',
                                                     'Faces',
                                                     'Scalars']))
featureflow.connect([(curvature, load_curvature,
                      [('mean_curvature_file','filename')])])
"""
load_directions = node(name='Load_directions',
                       interface = fn(function = load_scalar,
                                      input_names = ['filename'],
                                      output_names = ['Points',
                                                      'Faces',
                                                      'Scalars']))
featureflow.connect([(curvature, load_directions,
                      [('min_curvature_vector_file','filename')])])
"""
#-----------------------------------------------------------------------------
# Extract folds
#-----------------------------------------------------------------------------
folds = node(name='Extract_folds',
             interface = fn(function = extract_folds,
                            input_names = ['faces',
                                           'depths',
                                           'fraction_folds',
                                           'min_fold_size'],
                            output_names = ['folds',
                                            'n_folds',
                                            'indices_folds',
                                            'index_lists_folds',
                                            'neighbor_lists',
                                            'faces_folds',
                                            'LUTs',
                                            'LUT_names']))
fraction_folds = 0.5
min_fold_size = 50
folds.inputs.fraction_folds = fraction_folds
folds.inputs.min_fold_size = min_fold_size
featureflow.connect([(load_depth, folds, [('Faces','faces'),
                                          ('Scalars','depths')])])
"""
#-----------------------------------------------------------------------------
# Extract fundi (curves at the bottoms of folds)
#-----------------------------------------------------------------------------
fundi = node(name='Extract_fundi',
             interface = fn(function = extract_fundi,
                            input_names = ['index_lists_folds',
                                           'n_folds',
                                           'neighbor_lists',
                                           'vertices',
                                           'faces',
                                           'depths',
                                           'mean_curvatures',
                                           'min_directions',
                                           'min_fold_size',
                                           'thr',
                                           'min_distance'],
                            output_names = ['fundi',
                                            'fundus_lists',
                                            'likelihoods']))
thr = 0.5
min_distance = 5.0
fundi.inputs.thr = thr
fundi.inputs.min_fold_size = min_fold_size
fundi.inputs.min_distance = min_distance
featureflow.connect([(folds, fundi, [('index_lists_folds','index_lists_folds'),
                                     ('n_folds','n_folds'),
                                     ('neighbor_lists','neighbor_lists'),
                                     ('faces_folds','faces')]),
                     (load_depth, fundi, [('Points','vertices'),
                                          ('Scalars','depths')]),
                     (load_curvature, fundi, [('Scalars','mean_curvatures')]),
                     (load_directions, fundi, [('Scalars','min_directions')])])
"""
"""
#-----------------------------------------------------------------------------
# Extract medial surfaces
#-----------------------------------------------------------------------------
medial = node(name='Extract_medial',
                 interface = fn(function = extract_midaxis,
                                input_names = ['depth_file',
                                               'mean_curv_file',
                                               'gauss_curv_file'],
                                output_names = ['midaxis']))
"""
"""
#-----------------------------------------------------------------------------
# Write folds, likelihoods, and fundi to VTK files
#-----------------------------------------------------------------------------
save_folds = node(name='Save_folds',
                  interface = fn(function = write_scalars,
                                 input_names = ['vtk_file',
                                                'Points',
                                                'Vertices',
                                                'Faces',
                                                'LUTs',
                                                'LUT_names'],
                                 output_names = ['vtk_file']))
save_folds.inputs.vtk_file = path.join(getcwd(), 'folds.vtk')
featureflow.connect([(load_depth, save_folds, [('Points','Points')])])
featureflow.connect([(folds, save_folds, [('indices_folds','Vertices'),
                                          ('faces_folds','Faces'),
                                          ('LUTs','LUTs'),
                                          ('LUT_names','LUT_names')])])

save_likelihoods = node(name='Save_likelihoods',
                        interface = fn(function = write_scalars,
                                       input_names = ['vtk_file',
                                                      'Points',
                                                      'Vertices',
                                                      'Faces',
                                                      'LUTs',
                                                      'LUT_names'],
                                       output_names = ['vtk_file']))
save_likelihoods.inputs.vtk_file = path.join(getcwd(), 'likelihoods.vtk')
save_likelihoods.inputs.LUT_names = ['likelihoods']
featureflow.connect([(load_depth, save_likelihoods, [('Points','Points')])])
featureflow.connect([(folds, save_likelihoods, [('indices_folds','Vertices'),
                                          ('faces_folds','Faces')])])
featureflow.connect([(fundi, save_likelihoods, [('likelihoods','LUTs')])])

save_fundi = node(name='Save_fundi',
                  interface = fn(function = write_scalars,
                                 input_names = ['vtk_file',
                                                'Points',
                                                'Vertices',
                                                'Faces',
                                                'LUTs',
                                                'LUT_names'],
                                 output_names = ['vtk_file']))
save_fundi.inputs.vtk_file = path.join(getcwd(), 'fundi.vtk')
save_fundi.inputs.LUT_names = ['fundi']
featureflow.connect([(load_depth, save_fundi, [('Points','Points')])])
featureflow.connect([(folds, save_fundi, [('indices_folds','Vertices'),
                                          ('faces_folds','Faces')])])
featureflow.connect([(fundi, save_fundi, [('fundi','LUTs')])])

mbflow.connect([(featureflow, datasink,
                 [('Save_folds.vtk_file','folds'),
                  ('Save_likelihoods.vtk_file','likelihoods'),
                  ('Save_fundi.vtk_file','fundi')])])

"""
"""
#=============================================================================
#   Label propagation
#=============================================================================
#-----------------------------------------------------------------------------
# Label propagation node
#-----------------------------------------------------------------------------
propagate = node(name='Propagate_labels',
                    interface = fn(
                                     function = propagate_labels,
                                     input_names=['labels', 'fundi'],
                                     output_names=['labels']))

#-----------------------------------------------------------------------------
# Volume label propagation node
#-----------------------------------------------------------------------------
propagate_volume = node(name='Propagate_volume_labels',
                           interface = fn(
                                            function = propagate_volume_labels,
                                            input_names = ['labels'],
                                            output_names = ['volume_labels']))

#-----------------------------------------------------------------------------
# Labeled surface patch and volume extraction nodes
#-----------------------------------------------------------------------------
extract_patch = node(name='Extract_patch',
                        interface = fn(
                                         function = extract_patches,
                                         input_names=['labels'],
                                         output_names=['patches']))

extract_patch = node(name='Extract_region',
                        interface = fn(
                                         function = extract_patches,
                                         input_names=['labels'],
                                         output_names=['patches']))

#-----------------------------------------------------------------------------
# Connect registration and extraction to label propagation nodes
#-----------------------------------------------------------------------------
featureflow.connect([(transform, propagate, [('labels','labels')]),
                     (extract_fundi, propagate, [('fundi','fundi')])])

# Connect label propagation to labeled surface patch and volume extraction nodes
featureflow.connect([(propagate, propagate_volume, [('labels', 'labels')])])

featureflow.connect([(propagate_volume, extract_region, [('labels', 'labels')])])
featureflow.connect([(propagate, extract_patch, [('labels', 'labels')])])

#=============================================================================
#   Feature segmentation / identification
#=============================================================================
#-----------------------------------------------------------------------------
# Feature segmentation nodes
#-----------------------------------------------------------------------------
segment_sulci = node(name='Segment_sulci',
                        interface = fn(
                                         function = segment_sulci,
                                         input_names=['sulci','labels'],
                                         output_names=['segmented_sulci']))

segment_fundi = node(name='Segment_fundi',
                        interface = fn(
                                         function = segment_fundi,
                                         input_names=['fundi','labels'],
                                         output_names=['segmented_fundi']))

segment_medial = node(name='Segment_medial',
                         interface = fn(
                                          function = segment_medial,
                                          input_names=['medial','labels'],
                                          output_names=['segmented_medial']))

# Connect feature and feature segmentation nodes
featureflow.connect([(extract_sulci, segment_sulci, [('sulci','sulci')]),
              (extract_fundi, segment_fundi, [('fundi','fundi')]),
              (extract_medial, segment_medial, [('medial','medial')])])

# Connect label propagation and feature segmentation nodes
featureflow.connect([(propagate, segment_sulci, [('labels','labels')]),
              (propagate, segment_fundi, [('labels','labels')]),
              (segment_sulci, segment_medial, [('segmented_sulci','labels')])])

##############################################################################
#
#   Shape analysis workflow
#
##############################################################################
shapeflow = workflow(name='Shape_workflow')

#-----------------------------------------------------------------------------
# Shape measurement nodes
#-----------------------------------------------------------------------------
positions = node(interface = fn(input_names = ['segmented_sulci',
                                                 'segmented_fundi',
                                                 'segmented_midaxis',
                                                 'pits',
                                                 'patches',
                                                 'regions'],
                                  output_names=['positions_sulci',
                                                'positions_fundi',
                                                'positions_midaxis',
                                                'positions_pits',
                                                'positions_patches',
                                                'positions_regions'],
                                  function = measure_positions),
                    name='Measure_positions')

extents = node(interface = fn(input_names = ['segmented_sulci',
                                               'segmented_fundi',
                                               'segmented_midaxis',
                                               'pits',
                                               'patches',
                                               'regions'],
                                output_names=['extents_sulci',
                                              'extents_fundi',
                                              'extents_midaxis',
                                              'extents_pits',
                                              'extents_patches',
                                              'extents_regions'],
                                function = measure_extents),
                    name='Measure_extents')

curvatures = node(interface = fn(input_names = ['segmented_sulci',
                                                  'segmented_fundi',
                                                  'segmented_midaxis',
                                                  'pits',
                                                  'patches',
                                                  'regions'],
                                   output_names=['curvatures_sulci',
                                                 'curvatures_fundi',
                                                 'curvatures_midaxis',
                                                 'curvatures_pits',
                                                 'curvatures_patches',
                                                 'curvatures_regions'],
                                   function = measure_curvatures),
                    name='Measure_curvatures')

depths = node(interface = fn(input_names = ['segmented_sulci',
                                              'segmented_fundi',
                                              'segmented_midaxis',
                                              'pits',
                                              'patches',
                                              'regions'],
                               output_names=['depths_sulci',
                                             'depths_fundi',
                                             'depths_midaxis',
                                             'depths_pits',
                                             'depths_patches',
                                             'depths_regions'],
                               function = measure_depths),
                 name='Measure_depths')

spectra = node(interface = fn(input_names = ['segmented_sulci',
                                               'segmented_fundi',
                                               'segmented_midaxis',
                                               'pits',
                                               'patches',
                                               'regions'],
                                output_names=['spectra_sulci',
                                              'spectra_fundi',
                                              'spectra_midaxis',
                                              'spectra_pits',
                                              'spectra_patches',
                                              'spectra_regions'],
                                function = measure_spectra),
                  name='Measure_spectra')

#-----------------------------------------------------------------------------
# Connect labeled surface patches and volumes to shape measurement nodes
#-----------------------------------------------------------------------------
featureflow.connect([(patch_extraction,  positions, [('patches', 'patches')])])
featureflow.connect([(region_extraction, positions, [('regions', 'regions')])])
featureflow.connect([(patch_extraction,  extents, [('patches', 'patches')])])
featureflow.connect([(region_extraction, extents, [('regions', 'regions')])])
featureflow.connect([(patch_extraction,  depths, [('patches', 'patches')])])
featureflow.connect([(region_extraction, depths, [('regions', 'regions')])])
featureflow.connect([(patch_extraction,  curvatures, [('patches', 'patches')])])
featureflow.connect([(region_extraction, curvatures, [('regions', 'regions')])])
featureflow.connect([(patch_extraction,  spectra, [('patches', 'patches')])])
featureflow.connect([(region_extraction, spectra, [('regions', 'regions')])])

#-----------------------------------------------------------------------------
# Connect feature to shape measurement nodes
#-----------------------------------------------------------------------------
featureflow.connect([(sulcus_segmentation, positions, [('segmented_sulci', 'segmented_sulci')])])
featureflow.connect([(fundus_segmentation, positions, [('segmented_fundi', 'segmented_fundi')])])
featureflow.connect([(pit_extraction, positions, [('pits', 'pits')])])
featureflow.connect([(midaxis_segmentation, positions, [('segmented_midaxis', 'segmented_midaxis')])])

featureflow.connect([(sulcus_segmentation, extents, [('segmented_sulci', 'segmented_sulci')])])
featureflow.connect([(fundus_segmentation, extents, [('segmented_fundi', 'segmented_fundi')])])
featureflow.connect([(midaxis_segmentation, extents, [('segmented_midaxis', 'segmented_midaxis')])])

featureflow.connect([(sulcus_segmentation, curvatures, [('segmented_sulci', 'segmented_sulci')])])
featureflow.connect([(fundus_segmentation, curvatures, [('segmented_fundi', 'segmented_fundi')])])
featureflow.connect([(pit_extraction, curvatures, [('pits', 'pits')])])
featureflow.connect([(midaxis_segmentation, curvatures, [('segmented_midaxis', 'segmented_midaxis')])])

featureflow.connect([(sulcus_segmentation, depths, [('segmented_sulci', 'segmented_sulci')])])
featureflow.connect([(fundus_segmentation, depths, [('segmented_fundi', 'segmented_fundi')])])
featureflow.connect([(pit_extraction, depths, [('pits', 'pits')])])
featureflow.connect([(midaxis_segmentation, depths, [('segmented_midaxis', 'segmented_midaxis')])])

featureflow.connect([(sulcus_segmentation, spectra, [('segmented_sulci', 'segmented_sulci')])])
featureflow.connect([(fundus_segmentation, spectra, [('segmented_fundi', 'segmented_fundi')])])
featureflow.connect([(midaxis_segmentation, spectra, [('segmented_midaxis', 'segmented_midaxis')])])

##############################################################################
#    Store surface maps, features, and measures in database
##############################################################################
#-----------------------------------------------------------------------------
# Database nodes
#-----------------------------------------------------------------------------
maps_database = node(interface = fn(input_names = ['depth_file',
                                                     'mean_curv_file',
                                                     'gauss_curv_file'],
                                      output_names=['success'],
                                      function = write_surfaces_to_database),
                        name='Write_surfaces_to_database')

features_database = node(interface = fn(input_names = ['segmented_sulci',
                                                         'segmented_fundi',
                                                         'pits',
                                                         'segmented_midaxis'],
                                          output_names=['success'],
                                          function = write_features_to_database),
                            name='Write_features_to_database')

measures_database = node(interface = fn(input_names = ['positions_sulci',
                                                         'positions_fundi',
                                                         'positions_pits',
                                                         'positions_midaxis',
                                                         'positions_patches',
                                                         'positions_regions',
                                                         'extents_sulci',
                                                         'extents_fundi',
                                                         'extents_midaxis',
                                                         'extents_patches',
                                                         'extents_regions',
                                                         'curvatures_sulci',
                                                         'curvatures_fundi',
                                                         'curvatures_pits',
                                                         'curvatures_midaxis',
                                                         'curvatures_patches',
                                                         'curvatures_regions',
                                                         'depths_sulci',
                                                         'depths_fundi',
                                                         'depths_pits',
                                                         'depths_midaxis',
                                                         'depths_patches',
                                                         'depths_regions',
                                                         'spectra_sulci',
                                                         'spectra_fundi',
                                                         'spectra_midaxis',
                                                         'spectra_patches',
                                                         'spectra_regions'],
                                          output_names=['measures'],
                                          function = write_measures_to_database),
                            name='Write_measures_to_database')

measures_table = node(interface = fn(input_names = ['measures'],
                                       output_names=['success'],
                                       function = write_measures_to_table),
                         name='Write_measures_to_table')

#-----------------------------------------------------------------------------
# Connect surface maps to database nodes
#-----------------------------------------------------------------------------
featureflow.connect([(surfaces, maps_database, [('depth_file','depth_file'),
                                ('mean_curv_file','mean_curv_file'),
                                ('gauss_curv_file','gauss_curv_file')])])

# Connect feature to database nodes
featureflow.connect([(sulcus_segmentation, features_database, [('segmented_sulci', 'segmented_sulci')]),
              (fundus_segmentation, features_database, [('segmented_fundi', 'segmented_fundi')]),
              (pit_extraction, features_database, [('pits', 'pits')]),
              (midaxis_segmentation, features_database,
                          [('segmented_midaxis', 'segmented_midaxis')])])

# Connect feature measures to database nodes
featureflow.connect([(positions, measures_database, [('positions_sulci', 'positions_sulci'),
                                              ('positions_fundi', 'positions_fundi'),
                                              ('positions_pits', 'positions_pits'),
                                              ('positions_midaxis', 'positions_midaxis')]),
              (extents, measures_database, [('extents_sulci', 'extents_sulci'),
                                            ('extents_fundi', 'extents_fundi'),
                                            ('extents_midaxis', 'extents_midaxis')]),
              (curvatures, measures_database, [('curvatures_sulci', 'curvatures_sulci'),
                                               ('curvatures_fundi', 'curvatures_fundi'),
                                               ('curvatures_pits', 'curvatures_pits'),
                                               ('curvatures_midaxis', 'curvatures_midaxis')]),
              (depths, measures_database, [('depths_sulci', 'depths_sulci'),
                                           ('depths_fundi', 'depths_fundi'),
                                           ('depths_pits', 'depths_pits'),
                                           ('depths_midaxis', 'depths_midaxis')]),
              (spectra, measures_database, [('spectra_sulci', 'spectra_sulci'),
                                            ('spectra_fundi', 'spectra_fundi'),
                                            ('spectra_midaxis', 'spectra_midaxis')])])

# Connect label measures to database nodes
featureflow.connect([(positions, measures_database, [('positions_patches', 'positions_patches'),
                                              ('positions_regions', 'positions_regions')]),
              (extents, measures_database, [('extents_patches', 'extents_patches'),
                                            ('extents_regions', 'extents_regions')]),
              (curvatures, measures_database, [('curvatures_patches', 'curvatures_patches'),
                                               ('curvatures_regions', 'curvatures_regions')]),
              (depths, measures_database, [('depths_patches', 'depths_patches'),
                                           ('depths_regions', 'depths_regions')]),
              (spectra, measures_database, [('spectra_patches', 'spectra_patches'),
                                            ('spectra_regions', 'spectra_regions')])])

# Connect measure to table nodes
featureflow.connect([(measures_database, measures_table, [('measures', 'measures')])])
"""

##############################################################################
#
#   Label evaluation workflow
#
##############################################################################
if do_evaluate_labels:
    evalflow = workflow(name='Evaluation_workflow')

    #=============================================================================
    #   Filling a volume (e.g., gray matter) mask with labels
    #=============================================================================
    #-------------------------------------------------------------------------
    # Write labels for surface vertices in .label and .annot files
    #-------------------------------------------------------------------------
    writelabels = mapnode(name='Write_label_files',
                          iterfield = ['label_number', 'label_name'],
                          interface = fn(function = write_label_file,
                                         input_names = ['hemi',
                                                        'surface_file',
                                                        'label_number',
                                                        'label_name'],
                                         output_names = ['label_file']))
    # List of cortical labels
    ctx_labels_file = path.join(atlases_path, label_string + '.txt')
    f2 = open(ctx_labels_file)
    lines2 = f2.readlines()
    ctx_label_numbers = []
    ctx_label_names = []
    for line2 in lines2:
        ctx_label_numbers.append(findall(r'\S+', line2)[0])
        ctx_label_names.append(findall(r'\S+', line2)[1])
    f2.close()
    writelabels.inputs.label_number = ctx_label_numbers
    writelabels.inputs.label_name = ctx_label_names
    evalflow.add_nodes([writelabels])
    mbflow.connect([(info, evalflow, [('hemi', 'Write_label_files.hemi')])])
    if init_fs_labels:
        evalflow.connect([(fslabels, writelabels, [('fslabels_file','surface_file')])])
    else:
        evalflow.connect([(vote, writelabels, [('maxlabel_file','surface_file')])])

    # Write .annot file
    writeannot = node(name='Write_annot_file',
                      interface = fn(function = label_to_annot_file,
                                     input_names = ['hemi',
                                                    'subjects_path',
                                                    'subject',
                                                    'label_files',
                                                    'colortable'],
                                     output_names = ['annot_name',
                                                     'annot_file']))
    writeannot.inputs.subjects_path = subjects_path
    writeannot.inputs.colortable = path.join(atlases_path, label_string + '.txt')
    evalflow.add_nodes([writeannot])
    mbflow.connect([(info, evalflow,
                     [('hemi', 'Write_annot_file.hemi')])])
    mbflow.connect([(info, evalflow,
                     [('subject', 'Write_annot_file.subject')])])
    evalflow.connect([(writelabels, writeannot, [('label_file','label_files')])])
    mbflow.connect([(evalflow, datasink,
                     [('Write_annot_file.annot_file', 'labels.@max_annot')])])
    #-------------------------------------------------------------------------
    # Fill volume mask with surface vertex labels
    #-------------------------------------------------------------------------
    fillvolume = node(name='Fill_volume_labels',
                      interface = fn(function = fill_label_volume,
                                     input_names = ['subject', 'annot_name'],
                                     output_names = ['output_file']))
    evalflow.add_nodes([fillvolume])
    mbflow.connect([(info, evalflow,
                     [('subject', 'Fill_volume_labels.subject')])])
    evalflow.connect([(writeannot, fillvolume,
                        [('annot_name','annot_name')])])
    mbflow.connect([(evalflow, datasink,
                     [('Fill_volume_labels.output_file',
                       'labels.@maxvolume')])])
    #-------------------------------------------------------------------------
    # Evaluate volume labels
    #-------------------------------------------------------------------------
    eval_labels = node(name='Evaluate_volume_labels',
                          interface = fn(function = measure_volume_overlap,
                                         input_names = ['labels',
                                                        'atlas_file',
                                                        'input_file'],
                                         output_names = ['overlaps']))
    evalflow.connect([(fillvolume, eval_labels,
                        [('output_file', 'input_file')])])
    mbflow.connect([(atlas, evalflow,
                   [('atlas_file', 'Evaluate_volume_labels.atlas_file')])])
    #------------
    # Load labels
    #------------
    labels_file = path.join(atlases_path, 'labels.DKT32.txt')
    f = open(labels_file)
    lines = f.readlines()
    labels = []
    for line in lines:
        if len(line) > 0:
            line = findall(r'\S+', line)
            if len(line) > 0:
                labels.append(line[0])
    f.close()
    eval_labels.inputs.labels = labels

##############################################################################
#
#    Run workflow
#
##############################################################################
if __name__== '__main__':

    mbflow.write_graph(graph2use='flat')
    mbflow.write_graph(graph2use='hierarchical')
    mbflow.run(updatehash=False)  #mbflow.run(updatehash=True)


<|MERGE_RESOLUTION|>--- conflicted
+++ resolved
@@ -28,7 +28,7 @@
 #-----------------------------------------------------------------------------
 # Paths
 #-----------------------------------------------------------------------------
-subjects = ['MMRR-21-1']
+subjects = ['HLN-12-1'] #['MMRR-21-1']
 subjects_path = environ['SUBJECTS_DIR']  # FreeSurfer subjects directory
 base_path = '/projects/Mindboggle/mindboggle'  # mindboggle directory
 results_path = '/projects/Mindboggle/results'  # Where to save output
@@ -48,10 +48,10 @@
 # Import Mindboggle Python libraries
 #-----------------------------------------------------------------------------
 sys.path.append(code_path)
-from utils.io_vtk import load_scalar, write_scalars
+from utils.io_vtk import load_scalar, write_scalars, annot_to_vtk
 from utils.freesurfer2vtk import freesurfer2vtk
 from label.multiatlas_labeling import register_template, \
-           transform_atlas_labels,  majority_vote_label, annot2vtk
+           transform_atlas_labels,  majority_vote_label
 from measure.measure_functions import compute_depth, compute_curvature
 from extract.fundi_hmmf.extract_folds import extract_folds
 from extract.fundi_hmmf.extract_fundi import extract_fundi
@@ -62,15 +62,8 @@
 # Debugging options
 #-----------------------------------------------------------------------------
 load_vtk_surfaces = False  # Load VTK surfaces (not FreeSurfer surfaces)
-<<<<<<< HEAD
 init_fs_labels = True  # Initialize with a FreeSurfer classifier atlas
 do_evaluate_labels = True  # Compute volume overlap of auto vs. manual labels
-=======
-do_maxlabel_volume = True  # Fill cortical volume with majority-vote labels
-do_evaluate_labels = True  # Compute volume overlap of auto vs. manual labels
-do_talairach = True  # Use FreeSurfer's "Talairach" volume registration
-                     # (requires orig.mgz in the subject's directory)
->>>>>>> e0004178
 
 ##############################################################################
 #
@@ -78,10 +71,7 @@
 #   * Multi-atlas labeling workflow
 #   * Feature-based labeling workflow
 #   * Shape analysis workflow
-<<<<<<< HEAD
 #   * Label evaluation workflow
-=======
->>>>>>> e0004178
 #
 ##############################################################################
 mbflow = workflow(name='Mindboggle_workflow')
@@ -143,7 +133,7 @@
                           input_names = ['in_file'],
                           output_names = ['out_file']))
     mbflow.connect([(surf, convertsurf, [('surface_files','in_file')])])
-
+"""
 ##############################################################################
 #
 #   Multi-atlas labeling workflow
@@ -152,12 +142,11 @@
 atlasflow = workflow(name='Atlas_workflow')
 
 #=============================================================================
-<<<<<<< HEAD
 #   Initialize labels with a classifier atlas
 #=============================================================================
 if init_fs_labels:
     fslabels = node(name = 'Convert_FreeSurfer_labels',
-                    interface = fn(function = annot2vtk,
+                    interface = fn(function = annot_to_vtk,
                     input_names = ['surface_file',
                                    'hemi',
                                    'subject',
@@ -180,25 +169,6 @@
     #-------------------------------------------------------------------------
     # Register surfaces to average template
     #-------------------------------------------------------------------------
-=======
-#   Multi-atlas registration
-#=============================================================================
-#-----------------------------------------------------------------------------
-# Register surfaces to average template
-#-----------------------------------------------------------------------------
-template = 'OASIS-TRT-20'
-if do_talairach:
-    talairach = node(name = 'Register_Talairach',
-                     interface = fn(function = register_talairach,
-                     input_names = ['hemi',
-                                    'pial_file'],
-                     output_names = ['transformed_pial_file']))
-    atlasflow.add_nodes([talairach])
-    mbflow.connect([(info, atlasflow, [('hemi', 'Register_Talairach.hemi')]),
-                    (surf, atlasflow, [('pial_files',
-                                        'Register_template.pial_file')])])
-else:
->>>>>>> e0004178
     register = node(name = 'Register_template',
                     interface = fn(function = register_template,
                                    input_names = ['hemi',
@@ -215,124 +185,9 @@
     mbflow.connect([(info, evalflow, [('hemi', 'Register_template.hemi')]),
                     (surf, evalflow, [('sphere_files',
                                         'Register_template.sphere_file')])])
-<<<<<<< HEAD
-=======
-#-----------------------------------------------------------------------------
-# Register atlases to subject via template
-#-----------------------------------------------------------------------------
-transform = mapnode(name = 'Transform_atlas_labels',
-                    iterfield = ['atlas'],
-                    interface = fn(function = transform_atlas_labels,
-                                   input_names = ['hemi',
-                                                  'subject',
-                                                  'transform',
-                                                  'subjects_path',
-                                                  'atlas',
-                                                  'atlas_string'],
-                                   output_names = ['output_file']))
-# List of atlas subjects
-atlases_file = path.join(atlases_path, 'list_atlases.txt')
-f1 = open(atlases_file)
-lines1 = f1.readlines()
-atlases = []
-for line1 in lines1:
-    atlases.append(findall(r'\S+', line1)[0])
-f1.close()
-
-transform.inputs.atlas = atlases
-transform.inputs.subjects_path = subjects_path
-transform.inputs.atlas_string = atlas_string
-atlasflow.add_nodes([transform])
-mbflow.connect([(info, atlasflow,
-                 [('hemi', 'Transform_atlas_labels.hemi'),
-                  ('subject', 'Transform_atlas_labels.subject')])])
-atlasflow.connect([(register, transform, [('transform', 'transform')])])
-#transform.inputs.transform = 'sphere_to_' + template + '_template.reg'
-#-----------------------------------------------------------------------------
-# Majority vote label
-#-----------------------------------------------------------------------------
-vote = node(name='Label_vote',
-            interface = fn(function = majority_vote_label,
-                           input_names = ['surface_file',
-                                          'annot_files'],
-                           output_names = ['maxlabel_file',
-                                           'labelcounts_file',
-                                           'labelvotes_file',
-                                           'consensus_vertices']))
-atlasflow.add_nodes([vote])
-if load_vtk_surfaces:
-    mbflow.connect([(surf, atlasflow,
-                     [('surface_files', 'Label_vote.surface_file')])])
-else:
-    mbflow.connect([(convertsurf, atlasflow,
-                     [('out_file', 'Label_vote.surface_file')])])
-atlasflow.connect([(transform, vote, [('output_file', 'annot_files')])])
-mbflow.connect([(atlasflow, datasink,
-                 [('Label_vote.maxlabel_file', 'labels.@max'),
-                  ('Label_vote.labelcounts_file', 'labels.@counts'),
-                  ('Label_vote.labelvotes_file', 'labels.@votes')])])
-
-#=============================================================================
-#   Label propagation through a mask
-#=============================================================================
-#-----------------------------------------------------------------------------
-# Fill a volume (e.g., gray matter) mask with majority-vote labels
-#-----------------------------------------------------------------------------
-if do_maxlabel_volume:
-
-    #-------------------------------------------------------------------------
-    # Write labels for surface vertices in .label and .annot files
-    #-------------------------------------------------------------------------
-    writelabels = mapnode(name='Write_label_files',
-                          iterfield = ['label_number', 'label_name'],
-                          interface = fn(function = write_label_file,
-                                         input_names = ['hemi',
-                                                        'surface_file',
-                                                        'label_number',
-                                                        'label_name'],
-                                         output_names = ['label_file']))
-    # List of cortical labels
-    ctx_labels_file = path.join(atlases_path, label_string + '.txt')
-    f2 = open(ctx_labels_file)
-    lines2 = f2.readlines()
-    ctx_label_numbers = []
-    ctx_label_names = []
-    for line2 in lines2:
-        ctx_label_numbers.append(findall(r'\S+', line2)[0])
-        ctx_label_names.append(findall(r'\S+', line2)[1])
-    f2.close()
-    writelabels.inputs.label_number = ctx_label_numbers
-    writelabels.inputs.label_name = ctx_label_names
-    atlasflow.add_nodes([writelabels])
-    mbflow.connect([(info, atlasflow, [('hemi', 'Write_label_files.hemi')])])
-    atlasflow.connect([(vote, writelabels, [('maxlabel_file','surface_file')])])
-
-    # Write .annot file
-    writeannot = node(name='Write_annot_file',
-                      interface = fn(function = label_to_annot_file,
-                                     input_names = ['hemi',
-                                                    'subjects_path',
-                                                    'subject',
-                                                    'label_files',
-                                                    'colortable'],
-                                     output_names = ['annot_name',
-                                                     'annot_file']))
-    writeannot.inputs.subjects_path = subjects_path
-    writeannot.inputs.colortable = path.join(atlases_path, label_string + '.txt')
-    atlasflow.add_nodes([writeannot])
-    mbflow.connect([(info, atlasflow,
-                     [('hemi', 'Write_annot_file.hemi')])])
-    mbflow.connect([(info, atlasflow,
-                     [('subject', 'Write_annot_file.subject')])])
-    atlasflow.connect([(writelabels, writeannot, [('label_file','label_files')])])
-    mbflow.connect([(atlasflow, datasink,
-                     [('Write_annot_file.annot_file', 'labels.@max_annot')])])
-
->>>>>>> e0004178
     #-------------------------------------------------------------------------
     # Register atlases to subject via template
     #-------------------------------------------------------------------------
-<<<<<<< HEAD
     transform = mapnode(name = 'Transform_atlas_labels',
                         iterfield = ['atlas'],
                         interface = fn(function = transform_atlas_labels,
@@ -384,50 +239,7 @@
                      [('Label_vote.maxlabel_file', 'labels.@max'),
                       ('Label_vote.labelcounts_file', 'labels.@counts'),
                       ('Label_vote.labelvotes_file', 'labels.@votes')])])
-=======
-    fillvolume = node(name='Fill_volume_maxlabels',
-                      interface = fn(function = fill_label_volume,
-                                     input_names = ['subject', 'annot_name'],
-                                     output_names = ['output_file']))
-    atlasflow.add_nodes([fillvolume])
-    mbflow.connect([(info, atlasflow,
-                     [('subject', 'Fill_volume_maxlabels.subject')])])
-    atlasflow.connect([(writeannot, fillvolume,
-                        [('annot_name','annot_name')])])
-    mbflow.connect([(atlasflow, datasink,
-                     [('Fill_volume_maxlabels.output_file',
-                       'labels.@maxvolume')])])
-
-    #-------------------------------------------------------------------------
-    # Evaluate volume labels
-    #-------------------------------------------------------------------------
-    if do_evaluate_labels:
-        eval_maxlabels = node(name='Evaluate_volume_maxlabels',
-                              interface = fn(function = measure_volume_overlap,
-                                             input_names = ['labels',
-                                                            'atlas_file',
-                                                            'input_file'],
-                                             output_names = ['overlaps']))
-        atlasflow.connect([(fillvolume, eval_maxlabels,
-                            [('output_file', 'input_file')])])
-        mbflow.connect([(atlas, atlasflow,
-                       [('atlas_file', 'Evaluate_volume_maxlabels.atlas_file')])])
-        #------------
-        # Load labels
-        #------------
-        labels_file = path.join(atlases_path, 'labels.DKT32.txt')
-        f = open(labels_file)
-        lines = f.readlines()
-        labels = []
-        for line in lines:
-            if len(line) > 0:
-                line = findall(r'\S+', line)
-                if len(line) > 0:
-                    labels.append(line[0])
-        f.close()
-        eval_maxlabels.inputs.labels = labels
->>>>>>> e0004178
-
+"""
 ##############################################################################
 #
 #   Feature-based labeling workflow
@@ -449,6 +261,16 @@
 depth_command = path.join(code_path,'measure', 'surface_measures',
                                     'bin', 'travel_depth', 'TravelDepthMain')
 depth.inputs.command = depth_command
+
+featureflow.add_nodes([depth])
+if load_vtk_surfaces:
+    mbflow.connect([(surf, featureflow,
+                     [('surface_files','Compute_depth.surface_file')])])
+else:
+    mbflow.connect([(convertsurf, featureflow,
+                   [('out_file', 'Compute_depth.surface_file')])])
+mbflow.connect([(featureflow, datasink,
+                 [('Compute_depth.depth_file', 'surfaces.@depth')])])
 #-----------------------------------------------------------------------------
 # Measure surface curvature
 #-----------------------------------------------------------------------------
@@ -464,25 +286,15 @@
 curvature_command = path.join(code_path, 'measure', 'surface_measures',
                                          'bin', 'curvature', 'CurvatureMain')
 curvature.inputs.command = curvature_command
-#-----------------------------------------------------------------------------
-# Connect surface files to depth and curvature nodes
-#-----------------------------------------------------------------------------
-featureflow.add_nodes([depth, curvature])
+featureflow.add_nodes([curvature])
 if load_vtk_surfaces:
-    mbflow.connect([(surf, featureflow,
-                     [('surface_files','Compute_depth.surface_file')])])
     mbflow.connect([(surf, featureflow,
                      [('surface_files','Compute_curvature.surface_file')])])
 else:
     mbflow.connect([(convertsurf, featureflow,
-                   [('out_file', 'Compute_depth.surface_file')])])
-    mbflow.connect([(convertsurf, featureflow,
                    [('out_file', 'Compute_curvature.surface_file')])])
-#-----------------------------------------------------------------------------
-# Save depth and curvature files
-#-----------------------------------------------------------------------------
-mbflow.connect([(featureflow, datasink,
-                 [('Compute_depth.depth_file', 'surfaces.@depth')])])
+
+# Save curvature files
 mbflow.connect([(featureflow, datasink,
                  [('Compute_curvature.mean_curvature_file',
                    'surfaces.@mean_curvature'),
@@ -494,7 +306,6 @@
                    'surfaces.@min_curvature'),
                   ('Compute_curvature.min_curvature_vector_file',
                    'surfaces.@min_curvature_vectors')])])
-
 #=============================================================================
 #   Feature extraction
 #=============================================================================
@@ -517,6 +328,7 @@
                                                      'Scalars']))
 featureflow.connect([(curvature, load_curvature,
                       [('mean_curvature_file','filename')])])
+
 """
 load_directions = node(name='Load_directions',
                        interface = fn(function = load_scalar,
@@ -526,7 +338,7 @@
                                                       'Scalars']))
 featureflow.connect([(curvature, load_directions,
                       [('min_curvature_vector_file','filename')])])
-"""
+
 #-----------------------------------------------------------------------------
 # Extract folds
 #-----------------------------------------------------------------------------
@@ -550,7 +362,6 @@
 folds.inputs.min_fold_size = min_fold_size
 featureflow.connect([(load_depth, folds, [('Faces','faces'),
                                           ('Scalars','depths')])])
-"""
 #-----------------------------------------------------------------------------
 # Extract fundi (curves at the bottoms of folds)
 #-----------------------------------------------------------------------------
@@ -583,8 +394,7 @@
                                           ('Scalars','depths')]),
                      (load_curvature, fundi, [('Scalars','mean_curvatures')]),
                      (load_directions, fundi, [('Scalars','min_directions')])])
-"""
-"""
+
 #-----------------------------------------------------------------------------
 # Extract medial surfaces
 #-----------------------------------------------------------------------------
@@ -968,7 +778,7 @@
 # Connect measure to table nodes
 featureflow.connect([(measures_database, measures_table, [('measures', 'measures')])])
 """
-
+"""
 ##############################################################################
 #
 #   Label evaluation workflow
@@ -1072,7 +882,7 @@
                 labels.append(line[0])
     f.close()
     eval_labels.inputs.labels = labels
-
+"""
 ##############################################################################
 #
 #    Run workflow
@@ -1080,8 +890,8 @@
 ##############################################################################
 if __name__== '__main__':
 
-    mbflow.write_graph(graph2use='flat')
-    mbflow.write_graph(graph2use='hierarchical')
+#    mbflow.write_graph(graph2use='flat')
+#    mbflow.write_graph(graph2use='hierarchical')
     mbflow.run(updatehash=False)  #mbflow.run(updatehash=True)
 
 

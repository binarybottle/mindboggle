#!/usr/bin/python
"""
Compute the Laplace-Beltrami spectrum using a linear finite element method.

We follow the definitions and steps given in Reuter et al.'s 2009 paper:
"Discrete Laplace-Beltrami Operators for Shape Analysis and Segmentation"

References (please cite when using for publication):

Martin Reuter et al.
Discrete Laplace-Beltrami Operators for Shape Analysis and Segmentation
Computers & Graphics 33(3):381-390, 2009

Martin Reuter et al.
Laplace-Beltrami spectra as "Shape-DNA" of surfaces and solids
Computer-Aided Design 38(4):342-366, 2006

Dependency:
    Scipy 0.10 or later to solve the generalized eigenvalue problem.
    Information about using Scipy to solve a generalized eigenvalue problem:
    http://docs.scipy.org/doc/scipy/reference/tutorial/arpack.html

NOTE ::

    For "points," only include coordinates of vertices in the 3-D structure
    whose spectrum is to be calculated. For example, do not use coordinates
    of all POINTS from a VTK file as "points" and use only corresponding
    faces as "faces." Otherwise this will cause a singular matrix error
    when inverting matrices because some rows are all zeros.

Acknowledgments:
    - Dr. Martin Reuter, Harvard Medical School, provided his MATLAB code, and
      contributed code and bug fixes. He also assisted us in understanding his
      articles about the Laplace-Beltrami operator.
    - Dr. Eric You Xu, Google (http://www.youxu.info/),
      explained how eigenvalue problems are solved numerically.

Authors:
    - Martin Reuter, 2009-2016, http://reuter.mit.edu/
    - Eliezer Stavsky, 2012  (eli.stavsky@gmail.com)
    - Forrest Sheng Bao, 2012-2013  (forrest.bao@gmail.com)  http://fsbao.net
    - Arno Klein, 2012-2016  (arno@mindboggle.info)  http://binarybottle.com

Copyright 2016,  Mindboggle team (http://mindboggle.info), Apache v2.0 License

"""


def computeAB(points, faces):
    """
    Compute matrices for the Laplace-Beltrami operator.

    The matrices correspond to A and B from Reuter's 2009 article.

    Note ::
        All points must be on faces. Otherwise, a singular matrix error
        is generated when inverting D.

    Parameters
    ----------
    points : list of lists of 3 floats
        x,y,z coordinates for each vertex

    faces : list of lists of 3 integers
        each list contains indices to vertices that form a triangle on a mesh

    Returns
    -------
    A : csr_matrix
    B : csr_matrix

    Examples
    --------
    >>> # Define a cube, then compute A and B on a selection of faces.
    >>> import numpy as np
    >>> from mindboggle.shapes.laplace_beltrami import computeAB
    >>> points = [[0,0,0], [1,0,0], [0,0,1], [0,1,1],
    ...           [1,0,1], [0,1,0], [1,1,1], [1,1,0]]
    >>> points = np.array(points)
    >>> faces = [[0,2,4], [0,1,4], [2,3,4], [3,4,5], [3,5,6], [0,1,7]]
    >>> faces = np.array(faces)
    >>> A, B = computeAB(points, faces)
    >>> print(np.array_str(A.toarray(), precision=5, suppress_small=True))
    [[ 1.5     -1.      -0.5      0.       0.       0.       0.       0.     ]
     [-1.       2.       0.       0.      -0.5      0.       0.      -0.5    ]
     [-0.5      0.       2.      -0.5     -1.       0.       0.       0.     ]
     [ 0.       0.      -0.5      2.56066 -0.35355 -1.20711 -0.5      0.     ]
     [ 0.      -0.5     -1.      -0.35355  1.85355  0.       0.       0.     ]
     [ 0.       0.       0.      -1.20711  0.       1.20711  0.       0.     ]
     [ 0.       0.       0.      -0.5      0.       0.       0.5      0.     ]
     [ 0.      -0.5      0.       0.       0.       0.       0.       0.5    ]]
    >>> print(np.array_str(B.toarray(), precision=5, suppress_small=True))
    [[ 0.25     0.08333  0.04167  0.       0.08333  0.       0.       0.04167]
     [ 0.08333  0.16667  0.       0.       0.04167  0.       0.       0.04167]
     [ 0.04167  0.       0.16667  0.04167  0.08333  0.       0.       0.     ]
     [ 0.       0.       0.04167  0.28452  0.10059  0.10059  0.04167  0.     ]
     [ 0.08333  0.04167  0.08333  0.10059  0.36785  0.05893  0.       0.     ]
     [ 0.       0.       0.       0.10059  0.05893  0.20118  0.04167  0.     ]
     [ 0.       0.       0.       0.04167  0.       0.04167  0.08333  0.     ]
     [ 0.04167  0.04167  0.       0.       0.       0.       0.       0.08333]]

    """
    import numpy as np
    from scipy import sparse

    points = np.array(points)
    faces = np.array(faces)
    nfaces = faces.shape[0]

    # Linear local matrices on unit triangle:
    tB = (np.ones((3,3)) + np.eye(3)) / 24.0

    tA00 = np.array([[ 0.5,-0.5, 0.0],
                     [-0.5, 0.5, 0.0],
                     [ 0.0, 0.0, 0.0]])

    tA11 = np.array([[ 0.5, 0.0,-0.5],
                     [ 0.0, 0.0, 0.0],
                     [-0.5, 0.0, 0.5]])

    tA0110 = np.array([[ 1.0,-0.5,-0.5],
                       [-0.5, 0.0, 0.5],
                       [-0.5, 0.5, 0.0]])

    # Replicate into third dimension for each triangle
    # (for tB, 1st index is the 3rd index in MATLAB):
    tB = np.array([np.tile(tB, (1, 1)) for i in range(nfaces)])
    tA00 = np.array([np.tile(tA00, (1, 1)) for i in range(nfaces)])
    tA11 = np.array([np.tile(tA11, (1, 1)) for i in range(nfaces)])
    tA0110 = np.array([np.tile(tA0110,(1, 1)) for i in range(nfaces)])

    # Compute vertex coordinates and a difference vector for each triangle:
    v1 = points[faces[:, 0], :]
    v2 = points[faces[:, 1], :]
    v3 = points[faces[:, 2], :]
    v2mv1 = v2 - v1
    v3mv1 = v3 - v1

    def reshape_and_repeat(A):
        """
        For a given 1-D array A, run the MATLAB code below.

            M = reshape(M,1,1,nfaces);
            M = repmat(M,3,3);

        Please note that a0 is a 3-D matrix, but the 3rd index in NumPy
        is the 1st index in MATLAB.  Fortunately, nfaces is the size of A.

        """
        return np.array([np.ones((3,3))*x for x in A])

    # Compute length^2 of v3mv1 for each triangle:
    a0 = np.sum(v3mv1 * v3mv1, axis=1)
    a0 = reshape_and_repeat(a0)

    # Compute length^2 of v2mv1 for each triangle:
    a1 = np.sum(v2mv1 * v2mv1, axis=1)
    a1 = reshape_and_repeat(a1)

    # Compute dot product (v2mv1*v3mv1) for each triangle:
    a0110 = np.sum(v2mv1 * v3mv1, axis=1)
    a0110 = reshape_and_repeat(a0110)

    # Compute cross product and 2*vol for each triangle:
    cr  = np.cross(v2mv1,v3mv1)
    vol = np.sqrt(np.sum(cr*cr, axis=1))
    # zero vol will cause division by zero below, so set to small value:
    vol_mean = 0.001*np.mean(vol)
    vol = [vol_mean if x == 0 else x for x in vol]
    vol = reshape_and_repeat(vol)

    # Construct all local A and B matrices (guess: for each triangle):
    localB = vol * tB
    localA = (1.0/vol) * (a0*tA00 + a1*tA11 - a0110*tA0110)

    # Construct row and col indices.
    # (Note: J in numpy is I in MATLAB after flattening,
    #  because numpy is row-major while MATLAB is column-major.)
    J = np.array([np.tile(x, (3,1)) for x in faces])
    I = np.array([np.transpose(np.tile(x, (3,1))) for x in faces])

    # Flatten arrays and swap I and J:
    J_new = I.flatten()
    I_new = J.flatten()
    localA = localA.flatten()
    localB = localB.flatten()

    # Construct sparse matrix:
    A = sparse.csr_matrix((localA, (I_new, J_new)))
    B = sparse.csr_matrix((localB, (I_new, J_new)))

    return A, B


def area_normalize(points, faces, spectrum):
    """
    Normalize a spectrum using areas as suggested in Reuter et al. (2006)

    Parameters
    ----------
    points : list of lists of 3 floats
        x,y,z coordinates for each vertex of the structure
    faces : list of lists of 3 integers
        3 indices to vertices that form a triangle on the mesh
    spectrum : list of floats
        LB spectrum of a given shape defined by _points_ and _faces_

    Returns
    -------
    new_spectrum : list of floats
        LB spectrum normalized by area

    Examples
    --------
    >>> import numpy as np
    >>> from mindboggle.shapes.laplace_beltrami import area_normalize
    >>> from mindboggle.shapes.laplace_beltrami import fem_laplacian
    >>> # Define a cube:
    >>> points = [[0,0,0], [0,1,0], [1,1,0], [1,0,0],
    ...           [0,0,1], [0,1,1], [1,1,1], [1,0,1]]
    >>> faces = [[0,1,2], [2,3,0], [4,5,6], [6,7,4], [0,4,7], [7,3,0],
    ...          [0,4,5], [5,1,0], [1,5,6], [6,2,1], [3,7,6], [6,2,3]]
    >>> spectrum = fem_laplacian(points, faces, spectrum_size=3,
    ...                          normalization=None)
    >>> print(np.array_str(np.array(spectrum[1::]),
    ...       precision=5, suppress_small=True))
    [ 4.58359  4.8    ]
    >>> new_spectrum = area_normalize(points, faces, spectrum)
    >>> print(np.array_str(np.array(new_spectrum[1::]),
    ...       precision=5, suppress_small=True))
    [ 27.50155  28.8    ]

    """
    from mindboggle.guts.mesh import area_of_faces

    area = area_of_faces(points, faces)
    total_area = sum(area)

    new_spectrum = [x*total_area for x in spectrum]

    return new_spectrum


def index_normalize(spectrum):
    """
    Normalize a spectrum by division of index to account for linear increase of
    Eigenvalue magnitude (Weyl's law in 2D) as suggested in Reuter et al. (2006)
    and used in BrainPrint (Wachinger et al. 2015)

    Parameters
    ----------
    spectrum : list of floats
        LB spectrum of a given shape

    Returns
    -------
    new_spectrum : list of floats
        Linearly re-weighted LB spectrum

    Examples
    --------
    >>> import numpy as np
    >>> from mindboggle.shapes.laplace_beltrami import area_normalize
    >>> from mindboggle.shapes.laplace_beltrami import fem_laplacian
    >>> # Define a cube:
    >>> points = [[0,0,0], [0,1,0], [1,1,0], [1,0,0],
    ...           [0,0,1], [0,1,1], [1,1,1], [1,0,1]]
    >>> faces = [[0,1,2], [2,3,0], [4,5,6], [6,7,4], [0,4,7], [7,3,0],
    ...          [0,4,5], [5,1,0], [1,5,6], [6,2,1], [3,7,6], [6,2,3]]
    >>> spectrum = fem_laplacian(points, faces, spectrum_size=3,
    ...                          normalization=None)
    >>> print(np.array_str(np.array(spectrum[1::]),
    ...       precision=5, suppress_small=True))
    [ 4.58359  4.8    ]
    >>> new_spectrum = index_normalize(spectrum)
    >>> print(np.array_str(np.array(new_spectrum[1::]),
    ...       precision=5, suppress_small=True))
    [ 4.58359  2.4    ]

    """

    # define index list of floats
    idx = [float(i) for i in range(1,len(spectrum) + 1)]
    # if first entry is zero, shift index
    if (abs(spectrum[0]<1e-09)):
        idx = [i-1 for i in idx]
        idx[0] = 1.0
    # divide each element by its index
    new_spectrum = [x/i for x, i in zip(spectrum, idx)]

    return new_spectrum


def wesd(EVAL1, EVAL2, Vol1, Vol2, show_error=False, N=3):
    """
    Weighted Spectral Distance. See Konukoglu et al. (2012)

    Note ::
        At present, algorithm doesn't return normalized result.
        It therefore doesn't require calculation of volume.

    Parameters
    ----------
    EVAL1 : numpy array of floats
        LB spectrum from the 1st shape
    EVAL2 : numpy array of floats
        LB spectrum from the 2nd shape
    Vol1: float
        Volume (area for 2D) of the 1st shape
    Vol2: float
        Volume (area for 2D) of the 2nd shape
    show_error: boolean
        display the error of WESD using Eqs.(9) and (10) in Konukoglu (2012)?
        default: false
    N : integer
        The length of spetrum used (N>=3, default: 3)

    """

    # Martin Reuter: "a surface is a 2d manifold.
    # It doesn't matter that it is usually embedded in 3d Euclidean space."
    d = 2.0
    Ball = 4.0 / 3 * np.pi  # For three dimensions
    p = 2.0

    Vol = np.amax((Vol1, Vol2))
    mu = np.amax(EVAL1[1], EVAL2[1])

    C = ((d+2)/(d*4*np.pi**2)*(Ball*Vol)**(2/d) - 1/mu)**p + \
        ((d+2)/(d*4*np.pi**2)*(Ball*Vol/2)**(2/d) - 1/mu*(d/(d+4)))**p

    K = ((d+2)/(d*4*np.pi**2)*(Ball*Vol)**(2/d) - (1/mu)*(d/(d+2.64)))**p

    # the right-hand side of Eq.(8) or the equation right after Eq.(4):
    W = (C + K*(zeta(2*p/d,1) - 1 - .5**(2*p/d)))**(1/p)

    holder = 0
    for i in range(1, np.amin((len(EVAL1), len(EVAL2) )) ):
        holder += (np.abs(EVAL1[i] - EVAL2[i])/(EVAL1[i]*EVAL2[i]))**p
    WESD = holder ** (1/p)

    #nWESD = WESD/W

    if show_error:
        WN = (C + K * (sum([n**(-1*2*p/d) for n in range(3,N+1)])))**(1/p)
        # the second term on the right-hand side of Eq.(9)
        #print("Truncation error of WESD is: {0}".format(W - WN))
        #print("Truncation error of nWESD is: {1}".format(1 -  WN/W))

    return WESD


def fem_laplacian(points, faces, spectrum_size=10, normalization="areaindex",
                  verbose=False):
    """
    Compute linear finite-element method Laplace-Beltrami spectrum
    after Martin Reuter's MATLAB code.

    Comparison of fem_laplacian() with Martin Reuter's Matlab eigenvalues:

    fem_laplacian() results for Twins-2-1 left hemisphere (6 values):
    [4.829758648026221e-18,
    0.0001284173002467199,
    0.0002715181572272745,
    0.0003205150847159417,
    0.0004701628070486448,
    0.0005768904023010318]

    Martin Reuter's shapeDNA-tria Matlab code:
    {-4.7207711983791511358e-18 ;
    0.00012841730024672144738 ;
    0.00027151815722727096853 ;
    0.00032051508471592313632 ;
    0.0004701628070486902353  ;
    0.00057689040230097490998 }

    fem_laplacian() results for Twins-2-1 left postcentral (1022):
    [6.3469513010430304e-18,
    0.0005178862383467463,
    0.0017434911095630772,
    0.003667561767487686,
    0.005429017880363784,
    0.006309346984678924]

    Martin Reuter's Matlab code:
    {-2.1954862991027e-18 ;
    0.0005178862383468 ;
    0.0017434911095628 ;
    0.0036675617674875 ;
    0.0054290178803611 ;
    0.006309346984678 }

    Julien Lefevre, regarding comparison with Spongy results:
    "I have done some comparisons between my Matlab codes and yours
    on python and everything sounds perfect:
    The evaluation has been done only for one mesh (about 10000 vertices).
    - L2 error between your A and B matrices and mine are about 1e-16.
    - I have also compared eigenvalues of the generalized problem;
    even if the error is slightly increasing, it remains on the order
    of machine precision.
    - computation time for 1000 eigenvalues was 67s with python
    versus 63s in matlab. And it is quite the same behavior for lower orders.
    - Since the eigenvalues are increasing with order,
    it is also interesting to look at the relative error...
    high frequencies are not so much perturbed."

    Parameters
    ----------
    points : list of lists of 3 floats
        x,y,z coordinates for each vertex of the structure
    faces : list of lists of 3 integers
        3 indices to vertices that form a triangle on the mesh
    spectrum_size : integer
        number of eigenvalues to be computed (the length of the spectrum)
    normalization : string
        the method used to normalize eigenvalues
        if None, no normalization is used
        if "area", use area of the 2D structure as in Reuter et al. 2006
        if "index", divide eigenvalue by index to account for linear trend
        if "areaindex", do both (default)
    verbose : bool
        print statements?

    Returns
    -------
    spectrum : list
        first spectrum_size eigenvalues for Laplace-Beltrami spectrum

    Examples
    --------
    >>> import numpy as np
    >>> from mindboggle.shapes.laplace_beltrami import fem_laplacian
    >>> # Define a cube:
    >>> points = [[0,0,0], [0,1,0], [1,1,0], [1,0,0],
    ...           [0,0,1], [0,1,1], [1,1,1], [1,0,1]]
    >>> faces = [[0,1,2], [2,3,0], [4,5,6], [6,7,4], [0,4,7], [7,3,0],
    ...          [0,4,5], [5,1,0], [1,5,6], [6,2,1], [3,7,6], [6,2,3]]
    >>> spectrum = fem_laplacian(points, faces, spectrum_size=3,
    ...                          normalization=None, verbose=False)
    >>> print(np.array_str(np.array(spectrum[1::]),
    ...                    precision=5, suppress_small=True))
    [ 4.58359  4.8    ]
    >>> spectrum = fem_laplacian(points, faces, spectrum_size=3,
    ...                          normalization="area", verbose=False)
    >>> print(np.array_str(np.array(spectrum[1::]),
    ...                    precision=5, suppress_small=True))
    [ 27.50155  28.8    ]
    >>> # Spectrum for entire left hemisphere of Twins-2-1:
    >>> from mindboggle.mio.vtks import read_vtk
    >>> from mindboggle.mio.fetch_data import prep_tests
    >>> urls, fetch_data = prep_tests()
    >>> label_file = fetch_data(urls['left_freesurfer_labels'], '', '.vtk')
    >>> points, f1,f2, faces, labels, f3,f4,f5 = read_vtk(label_file)
    >>> spectrum = fem_laplacian(points, faces, spectrum_size=6,
    ...                          normalization=None, verbose=False)
    >>> print(np.array_str(np.array(spectrum[1::]),
    ...                    precision=5, suppress_small=True))
    [ 0.00013  0.00027  0.00032  0.00047  0.00058]
    >>> # Spectrum for Twins-2-1 left postcentral pial surface (22):
    >>> from mindboggle.guts.mesh import keep_faces, reindex_faces_points
    >>> I22 = [i for i,x in enumerate(labels) if x==1022] # postcentral
    >>> faces = keep_faces(faces, I22)
    >>> faces, points, o1 = reindex_faces_points(faces, points)
    >>> spectrum = fem_laplacian(points, faces, spectrum_size=6,
    ...                          normalization=None, verbose=False)
    >>> print(np.array_str(np.array(spectrum[1::]),
    ...                    precision=5, suppress_small=True))
    [ 0.00057  0.00189  0.00432  0.00691  0.00775]
    >>> # Area-normalized spectrum for a single label (postcentral):
    >>> spectrum = fem_laplacian(points, faces, spectrum_size=6,
    ...                          normalization="area", verbose=False)
    >>> print(np.array_str(np.array(spectrum[1::]),
    ...                    precision=5, suppress_small=True))
    [  2.69259   8.97865  20.44857  32.74477  36.739  ]

    """
    from scipy.sparse.linalg import eigsh, lobpcg
    import numpy as np

    from mindboggle.shapes.laplace_beltrami import computeAB

    # ----------------------------------------------------------------
    # Compute A and B matrices (from Reuter et al., 2009):
    # ----------------------------------------------------------------
    A, B = computeAB(points, faces)
    if A.shape[0] <= spectrum_size:
        if verbose:
            print("The 3D shape has too few vertices ({0} <= {1}). Skip.".
                  format(A.shape[0], spectrum_size))
        return None

    # ----------------------------------------------------------------
    # Use the eigsh eigensolver:
    # ----------------------------------------------------------------
    try :

        # eigs is for nonsymmetric matrices while
        # eigsh is for real-symmetric or complex-Hermitian matrices:
        # Martin Reuter: "small sigma shift helps prevent numerical
        #   instabilities with zero eigenvalue"
        eigenvalues, eigenvectors = eigsh(A, k=spectrum_size, M=B,
                                          sigma=-0.01)
        spectrum = eigenvalues.tolist()

    # ----------------------------------------------------------------
    # Use the lobpcg eigensolver:
    # ----------------------------------------------------------------
    except RuntimeError:     
           
        if verbose:
            print("eigsh() failed. Now try lobpcg.")
            print("Warning: lobpcg can produce different results from "
                  "Reuter (2006) shapeDNA-tria software.")
        # Initial eigenvector values:
        init_eigenvecs = np.random.random((A.shape[0], spectrum_size))

        # maxiter = 40 forces lobpcg to use 20 iterations.
        # Strangely, largest=false finds largest eigenvalues
        # and largest=True gives the smallest eigenvalues:
        eigenvalues, eigenvectors = lobpcg(A, init_eigenvecs, B=B,
                                           largest=True, maxiter=40)
        # Extract the real parts:
        spectrum = [value.real for value in eigenvalues]

        # For some reason, the eigenvalues from lobpcg are not sorted:
        spectrum.sort()

    # ----------------------------------------------------------------
    # Normalize by area:
    # ----------------------------------------------------------------
    if normalization == "area":
        spectrum = area_normalize(points, faces, spectrum)
        if verbose:
            print("Compute area-normalized linear FEM Laplace-Beltrami "
                  "spectrum")
    elif normalization == "index":
        spectrum = index_normalize(spectrum)
        if verbose:
            print("Compute index-normalized linear FEM Laplace-Beltrami"
                  " spectrum")
    elif normalization == "areaindex":
        spectrum = index_normalize(spectrum)
        spectrum = area_normalize(points,faces,spectrum)
        if verbose:
            print("Compute area and index-normalized linear FEM "
                  "Laplace-Beltrami spectrum")
    else:
        if verbose:
            print("Compute linear FEM Laplace-Beltrami spectrum")

    return spectrum


def spectrum_of_largest(points, faces, spectrum_size=10, exclude_labels=[-1],
                        normalization="areaindex", areas=None, verbose=False):
    """
    Compute Laplace-Beltrami spectrum on largest connected segment.

    In case a surface patch is fragmented, we select the largest fragment,
    remove extraneous triangular faces, and reindex indices.

    Parameters
    ----------
    points : list of lists of 3 floats
        x,y,z coordinates for each vertex of the structure
    faces : list of lists of 3 integers
        3 indices to vertices that form a triangle on the mesh
    spectrum_size : integer
        number of eigenvalues to be computed (the length of the spectrum)
    exclude_labels : list of integers
        background values to exclude
    normalization : string
        the method used to normalize eigenvalues
        if None, no normalization is used
        if "area", use area of the 2D structure as in Reuter et al. 2006
        if "index", divide eigenvalue by index to account for linear trend
        if "areaindex", do both (default)
    areas : numpy array or list of floats (or None)
        surface area scalar values for all vertices
    verbose : bool
        print statements?

    Returns
    -------
    spectrum : list
        first spectrum_size eigenvalues for Laplace-Beltrami spectrum

    Examples
    --------
    >>> # Spectrum for left postcentral + pars triangularis pial surfaces:
    >>> import numpy as np
    >>> from mindboggle.mio.vtks import read_scalars, read_vtk, write_vtk
    >>> from mindboggle.guts.mesh import keep_faces, reindex_faces_points
    >>> from mindboggle.shapes.laplace_beltrami import spectrum_of_largest
    >>> from mindboggle.mio.fetch_data import prep_tests
    >>> urls, fetch_data = prep_tests()
    >>> label_file = fetch_data(urls['left_freesurfer_labels'], '', '.vtk')
    >>> area_file = fetch_data(urls['left_area'], '', '.vtk')
    >>> spectrum_size = 6
    >>> exclude_labels = [-1]
    >>> normalization = None
    >>> points, indices, lines, faces, labels, f1, npoints, f2 = read_vtk(label_file,
    ...     return_first=True, return_array=True)
    >>> I20 = [i for i,x in enumerate(labels) if x==1020] # pars triangularis
    >>> I22 = [i for i,x in enumerate(labels) if x==1022] # postcentral
    >>> I22.extend(I20)
    >>> faces = keep_faces(faces, I22)
    >>> faces, points, o1 = reindex_faces_points(faces, points)
    >>> areas, u1 = read_scalars(area_file, True, True)
    >>> verbose = False
    >>> spectrum = spectrum_of_largest(points, faces, spectrum_size,
    ...     exclude_labels, normalization, areas, verbose)
    >>> print(np.array_str(np.array(spectrum[1::]),
    ...                    precision=5, suppress_small=True))
    [ 0.00057  0.00189  0.00432  0.00691  0.00775]

    View both segments (skip test):

    >>> from mindboggle.mio.plots import plot_surfaces
    >>> scalars = np.zeros(np.shape(labels))
    >>> scalars[I22] = 1
    >>> vtk_file = 'test_two_labels.vtk'
    >>> write_vtk(vtk_file, points, indices, lines, faces,
    ...           scalars, scalar_names='scalars', scalar_type='int')
    >>> plot_surfaces(vtk_file) # doctest: +SKIP

    """
    import numpy as np
    #from scipy.sparse.linalg import eigsh, lobpcg

    from mindboggle.guts.segment import select_largest
    from mindboggle.shapes.laplace_beltrami import fem_laplacian

    if isinstance(areas, list):
        areas = np.array(areas)

    # Check to see if there are enough points:
    min_points_faces = spectrum_size
    npoints = len(points) 
    if npoints < min_points_faces or len(faces) < min_points_faces:
        raise IOError("The input size {0} ({1} faces) should be much larger "
                      "than spectrum_size ({2})".
                      format(npoints, len(faces), spectrum_size))
        return None
    else:

        # --------------------------------------------------------------------
        # Select the largest segment (connected set of indices):
        # --------------------------------------------------------------------
        points, faces = select_largest(points, faces, exclude_labels, areas,
                                       reindex=True)

        # Alert if the number of indices is small:
        if len(points) < min_points_faces:
            raise IOError("The input size {0} is too small.".
                          format(len(points)))
            return None
        elif faces:

            # ----------------------------------------------------------------
            # Compute spectrum:
            # ----------------------------------------------------------------
            spectrum = fem_laplacian(points, faces, spectrum_size,
                                     normalization, verbose)
            return spectrum
        else:
            return None


def spectrum_from_file(vtk_file, spectrum_size=10, exclude_labels=[-1],
                       normalization="areaindex", area_file='', verbose=False):
    """
    Compute Laplace-Beltrami spectrum of a 3D shape in a VTK file.

    Parameters
    ----------
    vtk_file : string
        the input vtk file
    spectrum_size : integer
        number of eigenvalues to be computed (the length of the spectrum)
    exclude_labels : list of integers
        labels to be excluded
    normalization : string
        the method used to normalize eigenvalues
        if None, no normalization is used
        if "area", use area of the 2D structure as in Reuter et al. 2006
        if "index", divide eigenvalue by index to account for linear trend
        if "areaindex", do both (default)
    area_file :  string
        name of VTK file with surface area scalar values
    verbose : bool
        print statements?

    Returns
    -------
    spectrum : list of floats
        first spectrum_size of Laplace-Beltrami spectrum

    Examples
    --------
    >>> # Spectrum for entire left hemisphere of Twins-2-1:
    >>> import numpy as np
    >>> from mindboggle.shapes.laplace_beltrami import spectrum_from_file
    >>> from mindboggle.shapes.laplace_beltrami import spectrum_per_label
    >>> from mindboggle.mio.fetch_data import prep_tests
    >>> urls, fetch_data = prep_tests()
    >>> vtk_file = fetch_data(urls['left_freesurfer_labels'], '', '.vtk')
    >>> spectrum = spectrum_from_file(vtk_file, spectrum_size=6,
    ...     exclude_labels=[-1], normalization=None, area_file="", verbose=False)
    >>> print(np.array_str(np.array(spectrum[1::]),
    ...                    precision=5, suppress_small=True))
    [ 0.00013  0.00027  0.00032  0.00047  0.00058]
    >>> spectrum = spectrum_from_file(vtk_file, spectrum_size=6,
    ...     exclude_labels=[-1], normalization="areaindex", area_file="",
    ...     verbose=False)
<<<<<<< HEAD
    >>> print("{0:2.5f} {1:2.5f} {2:2.5f} {3:2.5f} {4:2.5f}".format(
    ...     spectrum[1], spectrum[2], spectrum[3], spectrum[4], spectrum[5]))
    14.12801 14.93573 11.75397 12.93141 12.69348
=======
    >>> print(np.array_str(np.array(spectrum[1::]),
    ...                    precision=5, suppress_small=True))
    [ 14.12801  14.93573  11.75397  12.93141  12.69348]
>>>>>>> 9004691a
    """
    from mindboggle.mio.vtks import read_vtk, read_scalars
    from mindboggle.shapes.laplace_beltrami import spectrum_of_largest

    points, indices, lines, faces, scalars, scalar_names, npoints, \
            input_vtk = read_vtk(vtk_file)

    # Area file:
    if area_file:
        areas, u1 = read_scalars(area_file)
    else:
        areas = None

    spectrum = spectrum_of_largest(points, faces, spectrum_size,
                                   exclude_labels, normalization, areas,
                                   verbose)

    return spectrum


def spectrum_per_label(vtk_file, spectrum_size=10, exclude_labels=[-1],
                       normalization='areaindex', area_file='',
                       largest_segment=True, verbose=False):
    """
    Compute Laplace-Beltrami spectrum per labeled region in a file.

    Parameters
    ----------
    vtk_file : string
        name of VTK surface mesh file containing index scalars (labels)
    spectrum_size : integer
        number of eigenvalues to be computed (the length of the spectrum)
    exclude_labels : list of integers
        labels to be excluded
    normalization : string
        the method used to normalize eigenvalues
        if None, no normalization is used
        if "area", use area of the 2D structure as in Reuter et al. 2006
        if "index", divide eigenvalue by index to account for linear trend
        if "areaindex", do both (default)
    area_file :  string (optional)
        name of VTK file with surface area scalar values
    largest_segment :  bool
        compute spectrum only for largest segment with a given label?
    verbose : bool
        print statements?

    Returns
    -------
    spectrum_lists : list of lists
        first eigenvalues for each label's Laplace-Beltrami spectrum
    label_list : list of integers
        list of unique labels for which spectra are obtained

    Examples
    --------
    >>> # Uncomment "if label==22:" below to run example:
    >>> # Spectrum for Twins-2-1 left postcentral (22) pial surface:
    >>> import numpy as np
    >>> from mindboggle.shapes.laplace_beltrami import spectrum_per_label
    >>> from mindboggle.mio.fetch_data import prep_tests
    >>> urls, fetch_data = prep_tests()
    >>> vtk_file = fetch_data(urls['left_freesurfer_labels'], '', '.vtk')
    >>> area_file = fetch_data(urls['left_area'], '', '.vtk')
    >>> spectrum_size = 6
    >>> exclude_labels = [0]  #[-1]
    >>> largest_segment = True
    >>> verbose = False
    >>> spectrum_lists, label_list = spectrum_per_label(vtk_file,
    ...     spectrum_size, exclude_labels, None, area_file, largest_segment,
    ...     verbose)
    >>> print(np.array_str(np.array(spectrum_lists[0][1::]),
    ...                    precision=5, suppress_small=True))
    [ 0.00054  0.00244  0.00291  0.00456  0.00575]
    >>> label_list[0:10]
    [1029, 1005, 1011, 1021, 1008, 1025, 999, 1013, 1007, 1022]

    """
    from mindboggle.mio.vtks import read_vtk, read_scalars
    from mindboggle.guts.mesh import keep_faces, reindex_faces_points
    from mindboggle.shapes.laplace_beltrami import fem_laplacian,\
        spectrum_of_largest

    # Read VTK surface mesh file:
    points, indices, lines, faces, labels, scalar_names, npoints, \
        input_vtk = read_vtk(vtk_file)

    # Area file:
    if area_file:
        areas, u1 = read_scalars(area_file)
    else:
        areas = None

    # Loop through labeled regions:
    ulabels = []
    [ulabels.append(int(x)) for x in labels if x not in ulabels
     if x not in exclude_labels]
    label_list = []
    spectrum_lists = []
    for label in ulabels:
      #if label == 22:
      #  print("DEBUG: COMPUTE FOR ONLY ONE LABEL")

        # Determine the indices per label:
        Ilabel = [i for i,x in enumerate(labels) if x == label]
        if verbose:
          print('{0} vertices for label {1}'.format(len(Ilabel), label))

        # Remove background faces:
        pick_faces = keep_faces(faces, Ilabel)
        pick_faces, pick_points, o1 = reindex_faces_points(pick_faces, points)

        # Compute Laplace-Beltrami spectrum for the label:
        if largest_segment:
            exclude_labels_inner = [-1]
            spectrum = spectrum_of_largest(pick_points, pick_faces,
                                           spectrum_size,
                                           exclude_labels_inner,
                                           normalization, areas, verbose)
        else:
            spectrum = fem_laplacian(pick_points, pick_faces, spectrum_size,
                                     normalization, verbose)

        # Append to a list of lists of spectra:
        spectrum_lists.append(spectrum)
        label_list.append(label)

    return spectrum_lists, label_list


# ============================================================================
# Doctests
# ============================================================================
if __name__ == "__main__":
    import doctest
    doctest.testmod(verbose=True)  # py.test --doctest-modules


#if __name__ == "__main__":

    # import numpy as np
    # # You should get different outputs if you change the coordinates of points.
    # # If you do NOT see changes, you may be computing the graph Laplacian.
    #
    # # Define a cube:
    # points = [[0,0,0], [1,0,0], [0,0,1], [0,1,1],
    #           [1,0,1], [0,1,0], [1,1,1], [1,1,0]]
    # # Pick some faces:
    # faces = [[0,2,4], [0,1,4], [2,3,4], [3,4,5], [3,5,6], [0,1,7]]
    #
    # print("Linear FEM Laplace-Beltrami spectrum\n\t{0}\n".format(
    #     fem_laplacian(points, faces, spectrum_size=5)))<|MERGE_RESOLUTION|>--- conflicted
+++ resolved
@@ -713,15 +713,9 @@
     >>> spectrum = spectrum_from_file(vtk_file, spectrum_size=6,
     ...     exclude_labels=[-1], normalization="areaindex", area_file="",
     ...     verbose=False)
-<<<<<<< HEAD
-    >>> print("{0:2.5f} {1:2.5f} {2:2.5f} {3:2.5f} {4:2.5f}".format(
-    ...     spectrum[1], spectrum[2], spectrum[3], spectrum[4], spectrum[5]))
-    14.12801 14.93573 11.75397 12.93141 12.69348
-=======
     >>> print(np.array_str(np.array(spectrum[1::]),
     ...                    precision=5, suppress_small=True))
     [ 14.12801  14.93573  11.75397  12.93141  12.69348]
->>>>>>> 9004691a
     """
     from mindboggle.mio.vtks import read_vtk, read_scalars
     from mindboggle.shapes.laplace_beltrami import spectrum_of_largest

#!/usr/bin/python
"""
Compute the Laplace-Beltrami Spectrum (LBS) using a linear finite element method.

We follow the definitions and steps given in Martin Reuter et al.'s 2009 paper:
    ``Discrete Laplace-Beltrami Operators for Shape Analysis and Segmentation''


Dependency:
    Scipy 0.10 or later to solve the generalized eigenvalue problem.
    Information about using Scipy to solve a generalized eigenvalue problem:
    http://docs.scipy.org/doc/scipy/reference/tutorial/arpack.html

NOTE ::
    For ``points``, only include coordinates of vertices in the 3-D structure
    whose LBS is to be calculated. For example, do not use coordinates of all
    POINTS from a VTK file as ``points`` and only corresponding faces as ``faces``.
    Otherwise this will cause a singular matrix error when inverting matrices
    because some rows are all zeros.

Acknowledgments:
    - Dr. Martin Reuter, MIT, helped us to better understand his articles about
      the Laplace-Beltrami operator and us with provided his MATLAB code.
    - Dr. Eric You Xu, Google (http://www.youxu.info/),
      explained how eigenvalue problems are solved numerically.

Authors:
    - Forrest Sheng Bao, 2012-2013  (forrest.bao@gmail.com)  http://fsbao.net
    - Eliezer Stavsky, 2012  (eli.stavsky@gmail.com)
    - Martin Reuter, 2009, http://reuter.mit.edu/ (original MATLAB code)

Copyright 2013,  Mindboggle team (http://mindboggle.info), Apache v2.0 License

"""

def computeAB(points, faces):
    """
    Compute matrices for the Laplace-Beltrami operator.

    The matrices correspond to A and B from Reuter's 2009 article.

    Parameters
    ----------
    points : list of lists of 3 floats
        x,y,z coordinates for each vertex

    faces : list of lists of 3 integers
        each list contains indices to vertices that form a triangle on the mesh

    Returns
    -------
    A : numpy matrix
    B : numpy matrix

    Examples
    --------
    >>> # Define a cube, then compute A and B on a selection of faces.
    >>> import numpy as np
    >>> from mindboggle.shapes.laplace_beltrami import computeAB, print_sparse_matrix
    >>> points = [[0,0,0], [1,0,0], [0,0,1], [0,1,1], [1,0,1], [0,1,0], [1,1,1], [1,1,0]]
    >>> points = np.array(points)
    >>> faces = [[0,2,4], [0,1,4], [2,3,4], [3,4,5], [3,5,6], [0,1,7]] # note, all points must be on faces. O/w, you get singular matrix error when inverting D
    >>> faces = np.array(faces)
    >>> #
    >>> A, B = computeAB(points, faces)
    >>> #
    >>> print_sparse_matrix(A)
        The sparse matrix:

        1.5000	-1.0000	-0.5000	    0	    0	    0	    0	    0
        -1.0000	2.0000	    0	    0	-0.5000	    0	    0	-0.5000
        -0.5000	    0	2.0000	-0.5000	-1.0000	    0	    0	    0
            0	    0	-0.5000	2.5607	-0.3536	-1.2071	-0.5000	    0
            0	-0.5000	-1.0000	-0.3536	1.8536	    0	    0	    0
            0	    0	    0	-1.2071	    0	1.2071	    0	    0
            0	    0	    0	-0.5000	    0	    0	0.5000	    0
            0	-0.5000	    0	    0	    0	    0	    0	0.5000
    >>> print_sparse_matrix(B)
        The sparse matrix:

        0.2500	0.0833	0.0417	    0	0.0833	    0	    0	0.0417
        0.0833	0.1667	    0	    0	0.0417	    0	    0	0.0417
        0.0417	    0	0.1667	0.0417	0.0833	    0	    0	    0
            0	    0	0.0417	0.2845	0.1006	0.1006	0.0417	    0
        0.0833	0.0417	0.0833	0.1006	0.3679	0.0589	    0	    0
            0	    0	    0	0.1006	0.0589	0.2012	0.0417	    0
            0	    0	    0	0.0417	    0	0.0417	0.0833	    0
        0.0417	0.0417	    0	    0	    0	    0	    0	0.0833

    """
    import numpy as np
    from scipy import sparse

    points = np.array(points)
    faces = np.array(faces)
    nfaces = faces.shape[0]

    # Linear local matrices on unit triangle:
    tB = (np.ones((3,3)) + np.eye(3)) / 24.0

    tA00 = np.array([[ 0.5,-0.5, 0.0], 
                     [-0.5, 0.5, 0.0],
                     [ 0.0, 0.0, 0.0]])

    tA11 = np.array([[ 0.5, 0.0,-0.5], 
                     [ 0.0, 0.0, 0.0],
                     [-0.5, 0.0, 0.5]])

    tA0110 = np.array([[ 1.0,-0.5,-0.5], 
                       [-0.5, 0.0, 0.5],
                       [-0.5, 0.5, 0.0]])

    # Replicate into third dimension for each triangle
    # (For tB, 1st index is the 3rd index in MATLAB.):
    tB = np.array([np.tile(tB, (1, 1)) for i in xrange(nfaces)])
    tA00 = np.array([np.tile(tA00, (1, 1)) for i in xrange(nfaces)])
    tA11 = np.array([np.tile(tA11, (1, 1)) for i in xrange(nfaces)])
    tA0110 = np.array([np.tile(tA0110,(1, 1)) for i in xrange(nfaces)])

    # Compute vertex coordinates and a difference vector for each triangle:
    v1 = points[faces[:, 0], :]
    v2 = points[faces[:, 1], :]
    v3 = points[faces[:, 2], :]
    v2mv1 = v2 - v1
    v3mv1 = v3 - v1

    def reshape_and_repeat(A):
        """
        For a given 1-D array A, run the MATLAB code below.

            M = reshape(M,1,1,nfaces);
            M = repmat(M,3,3);

        Please note that a0 is a 3-D matrix, but the 3rd index in NumPy
        is the 1st index in MATLAB.  Fortunately, nfaces is the size of A.

        """
        return np.array([np.ones((3,3))*x for x in A])

    # Compute length^2 of v3mv1 for each triangle:
    a0 = np.sum(v3mv1 * v3mv1, axis=1)
    a0 = reshape_and_repeat(a0)

    # Compute length^2 of v2mv1 for each triangle:
    a1 = np.sum(v2mv1 * v2mv1, axis=1)
    a1 = reshape_and_repeat(a1)

    # Compute dot product (v2mv1*v3mv1) for each triangle:
    a0110 = np.sum(v2mv1 * v3mv1, axis=1)
    a0110 = reshape_and_repeat(a0110)

    # Compute cross product and 2*vol for each triangle:
    cr  = np.cross(v2mv1,v3mv1)
    vol = np.sqrt(np.sum(cr*cr, axis=1))
    # zero vol will cause division by zero below, so set to small value:
    vol_mean = np.mean(vol)
    vol = [vol_mean if x == 0 else x for x in vol]
    vol = reshape_and_repeat(vol)

    # Construct all local A and B matrices (guess: for each triangle):
    localB = vol * tB
    localA = (1.0/vol) * (a0*tA00 + a1*tA11 - a0110*tA0110)

    # Construct row and col indices.
    # (Note: J in numpy is I in MATLAB after flattening,
    #  because numpy is row-major while MATLAB is column-major.)
    J = np.array([np.tile(x, (3,1)) for x in faces])
    I = np.array([np.transpose(np.tile(x, (3,1))) for x in faces])

    # Flatten arrays and swap I and J:
    J_new = I.flatten()
    I_new = J.flatten()
    localA = localA.flatten()
    localB = localB.flatten()

    # Construct sparse matrix:
    A = sparse.csr_matrix((localA, (I_new, J_new)))
    B = sparse.csr_matrix((localB, (I_new, J_new)))

    return A, B

def print_sparse_matrix(M):
    """
    Print sparse matrix.

    Note ::
        print() command not suitable for Python 3.0.
    """
    print("\nThe sparse matrix:\n")
    for Row in M.toarray().tolist():
        for E in Row:
            if E == 0:
                print "0\t".rjust(6),
            else:
                print "{0:2.4f}\t".format(E),
        print("")

<<<<<<< HEAD
def compute_area(points, faces):
        """
        Compute the areas of all triangles on the mesh.

        Parameters
        ----------
        points : 2-D list
            points[i] contains the 3-D coordinates of points on a mesh

        faces : 2-D list
            faces[i] is a 3-element array containing the indices of points

        Returns
        -------
        area: 1-D numpy array
            area[i] is the area of the i-th triangle

        """
        import numpy as np

        area = np.zeros(len(faces))

        points = np.array(points)

        for i, triangle in enumerate(faces):

            a = np.linalg.norm(points[triangle[0]] - points[triangle[1]])
            b = np.linalg.norm(points[triangle[1]] - points[triangle[2]])
            c = np.linalg.norm(points[triangle[2]] - points[triangle[0]])
            s = (a+b+c) / 2.0

            area[i] = np.sqrt(s*(s-a)*(s-b)*(s-c))

        return area

def area_normalize(points, faces, spectrum):
    """Normalize the spectrum for one shape using areas as suggested in Reuter et al. 2006

    Parameters
    ------------

    points : list of lists of 3 floats
        Points (coordinates)
        Each element contains the x,y,z coordinates of a vertex on the structure.

    faces : list of lists of 3 integers
        Triangle faces (indices)
        Each element contains 3 indices to vertices that form a triangle on the mesh.

    spectrum : list of floats
        The LB spectrum of a given shape defined by _points_ and _faces_

    Returns
    -----------

    new_spectrum : list of floats
        The LB spectrum normalized by area 
	"""

    area = compute_area(points, faces)
    total_area = sum(area) # the area of the entire shape

    new_spectrum = [x/total_area for x in spectrum]
    
    return new_spectrum

def fem_laplacian(points, faces, normalization="area"):
=======
def fem_laplacian(points, faces, n_eigenvalues=200):
>>>>>>> 3e8b0f48
    """
    Linear FEM laplacian code after Martin Reuter's MATLAB code.

    Parameters
    ----------
    points : list of lists of 3 floats
        x,y,z coordinates for each vertex of the structure
    faces : list of lists of 3 integers
        3 indices to vertices that form a triangle on the mesh
    n_eigenvalues : integer
        number of eigenvalues to return

    normalization : string
        The method to normalize spectrum (default: "area")
        If left empty, no normalization

    Returns
    -------
<<<<<<< HEAD
    spectrum : list
        First three eigenvalues for Laplace-Beltrami spectrum.
=======
    eigenvalues : list
        first n_eigenvalues eigenvalues for Laplace-Beltrami spectrum
>>>>>>> 3e8b0f48

    Examples
    --------
    >>> import numpy as np
    >>> from mindboggle.shapes.laplace_beltrami import fem_laplacian
    >>> # Define a cube:
    >>> points = [[0,0,0], [1,0,0], [0,0,1], [0,1,1],
    >>>           [1,0,1], [0,1,0], [1,1,1], [1,1,0]]
    >>> # Pick some faces:
    >>> faces = [[0,2,4], [0,1,4], [2,3,4], [3,4,5], [3,5,6], [0,1,7]]
    >>> print("The linear FEM Laplace-Beltrami Spectrum is:\n")
    >>> print("{0}".format(fem_laplacian(points, faces, 3)))
        The linear FEM Laplace-Beltrami Spectrum is:
        [9.126874965552942e-16, 0.91948040290470268, 3.7579933101613578]

    """
    import numpy as np
    from scipy.sparse.linalg import eigsh

    from mindboggle.shapes.laplace_beltrami import computeAB

    npoints = len(points)
    
    if npoints < 5:  # too small
        print("The input size is too small to compute spectra. Skipped.")
        return np.array([-1, -1, -1, -1, -1])
  
    A, B = computeAB(points, faces)

    # Note: eigs is for nonsymmetric matrices while 
    #       eigsh is for real-symmetric or complex-Hermitian matrices.
    eigenvalues, eigenvectors = eigsh(A, k=n_eigenvalues, M=B, which="SM")

    spectrum = eigenvalues.tolist()

    if normalization == "area":
        spectrum = area_normalize(points, faces, spectrum)

    return spectrum

if __name__ == "__main__":

    import numpy as np
    # You should get different outputs if you change the coordinates of points.
    # If you do NOT see changes, you may be computing the graph Laplacian.

    # Define a cube:
    points = [[0,0,0], [1,0,0], [0,0,1], [0,1,1],
              [1,0,1], [0,1,0], [1,1,1], [1,1,0]]
    # Pick some faces:
    faces = [[0,2,4], [0,1,4], [2,3,4], [3,4,5], [3,5,6], [0,1,7]]

    print("The un-normalized linear FEM Laplace-Beltrami Spectrum is:\n\t{0}\n".format(
        fem_laplacian(points, faces, normalization="none")))

    print("The area-normalized linear FEM Laplace-Beltrami Spectrum is:\n\t{0}\n".format(
        fem_laplacian(points, faces)))


    """
    def compute_V(W, neighbors):
        ""
        Compute V as in Martin Reuter's 2009 paper.

        Parameters
        ----------
        W: 2-D numpy array
            W[i,j] is w_{ij} in Eq. (3) of Reuter's 2009 paper
        neighbors: 2-D list
            neighbors[i] gives the list of neighbors of i on the mesh,
            in indices to vertices

        Returns
        -------
        V : sparse diagonal matrix
            described in Reuter's 2009 paper

        ""
        from scipy.sparse import lil_matrix

        npoints = W.shape[0]
        V = lil_matrix((npoints, npoints))

        # v: 1-D list
        # v_i = \sum_{j\in N(i)} w_{ij},
        #       where N(i) is the set of neighbors of vertex i
        v = [sum([W[i,j] for j in neighbors[i]]) for i in range(npoints)]

        V.setdiag(v)

        return V / 3



    def old_fem_laplacian(points, faces):
        ""The portal function to compute geometric laplacian

        Parameters
        ----------
        points : 2-D numpy array
            points[i] is the 3-D coordinates of points on a mesh
        faces : 2-D numpy array
            faces[i] is a 3-element array containing the indices of points

        Returns
        -------
        eigenvalues : a list of floats
            The Laplacian-Beltrami Spectrum

        Notes
        ------

        This is how Forrest got the steps from the paper:
        1. The FEM Laplacian problem is given as
           A_{cot}\mathbf{f} = - \lambda B \mathbf{f} in the paper (the next equation after Eq. 6)
           We denote this equation in the docstring as Eq.A.
        2. Let L' = - B^{-1} A_{cot}
        3. Then Eq.A can be rewritten as
            L' \mathbf{f} = \lambda \mathbf{f}
        4. Similarly to geometric Laplacian, the FEM Laplacian spectrum is then the
           eigenvalues of L' .

        Steps:
        We could heavily reuse the code for geometric Laplacian.

        1. Compute W (can directly use Eliezer's cotangent kernel)
        2. Compute V = diag(v_1,...v_n) where v_i = \sum_{j\in N(i)} w_{ij}
           and N(i) is the set of neighbors of node i.
        3. Compute stiffness matrix A = V - W.
           Note that W and V are two cases for A_{cot}.
           A is -A_{cot}   (A_{cot} should be W - V)
        4. Compute the mass matrix B according to the paper.
           B = P + Q where P[i,j] = (area[x] + area[y])/2 for x and y
           are the two faces sharing the edge (i,j) (0's, otherwise), and
           Q[i,j] = (\sum_{k\in N(i)} area[k] )/6 for i=j (0's, otherwise)

           I assume by the notation \sum_{k\in N(i)} |t_k| in the paper,
           the authors mean total area of all triangles centered at node i.
           There is some ambiguity here because N(i) is the set of neighbor points
           of node i (defined earlier in the paper) whereas t_k is a triangle.
           This is my best guess.

        5. L = inv(B)*A
        ""

        def gen_P(edges, faces_at_edges, area, npoints):
            ""Generate the P mentioned in pseudocode above
            ""

            from scipy.sparse import lil_matrix
            P = lil_matrix((npoints, npoints))
            #        P = numpy.zeros((npoints, npoints))
            for [i,j] in edges:
                P[i,j] = sum([area[face] for face in faces_at_edges[(i,j)]]) # this line replaces the block commented below
                # =-------------------
            #            facing_edges = faces_at_edges[(i,j)]
            #            if len(facing_edges) == 1:
            #                [t1]= facing_edges
            #                P[i,j] = area[t1]
            #            else:
            #                [t1,t2]= facing_edges
            #                P[i,j] = area[t1] + area[t2]
            #=---------------------------------

            return P/12

        def gen_Q(edges, faces_at_edges, area, npoints, neighbors, faces_at_points):
            ""Generate the Q mentioned in pseudocode above
            ""
            from scipy.sparse import lil_matrix
            Q = lil_matrix((npoints, npoints))
            q = [sum([area[k] for k in faces_at_points[i]]) for i in range(npoints)]
            Q.setdiag(q)

            return Q/6

        import numpy

        npoints = len(points)

        if npoints < 5: # too small
            print("The input size is too small. Skipped.")
            return numpy.array([-1,-1,-1, -1, -1])

        import mindboggle.utils.kernels
        W = mindboggle.utils.kernels.cotangent_kernel(points, faces)
        W /= 2

        import mindboggle.utils.mesh
        neighbors = mindboggle.utils.mesh.find_neighbors(faces, npoints)

        V = compute_V(faces, W, neighbors)
        A = V - W # the stiffness matrix

        area = compute_area(points, faces)
        faces_at_points = mindboggle.utils.mesh.find_faces_at_vertices(faces, npoints)
        # up to this point, the computation is the same as in geometric Laplacian

        faces_at_edges = mindboggle.utils.mesh.find_faces_at_edges(faces)
        edges = mindboggle.utils.mesh.find_edges(faces.tolist())

        P = gen_P(edges, faces_at_edges, area, npoints)
        Q = gen_Q(edges, faces_at_edges, area, npoints, neighbors, faces_at_points)
        B = P + Q

        from scipy.sparse.linalg import eigsh, eigs
        # note eigs is for nonsymmetric matrices while eigsh is for  real-symmetric or complex-hermitian matrices

        eigenvalues, eigenvectors = eigsh(A, k=3, M=B, which="SM")

        return eigenvalues

    """<|MERGE_RESOLUTION|>--- conflicted
+++ resolved
@@ -195,7 +195,6 @@
                 print "{0:2.4f}\t".format(E),
         print("")
 
-<<<<<<< HEAD
 def compute_area(points, faces):
         """
         Compute the areas of all triangles on the mesh.
@@ -262,10 +261,7 @@
     
     return new_spectrum
 
-def fem_laplacian(points, faces, normalization="area"):
-=======
-def fem_laplacian(points, faces, n_eigenvalues=200):
->>>>>>> 3e8b0f48
+def fem_laplacian(points, faces, n_eigenvalues=200, normalization="area"):
     """
     Linear FEM laplacian code after Martin Reuter's MATLAB code.
 
@@ -278,19 +274,10 @@
     n_eigenvalues : integer
         number of eigenvalues to return
 
-    normalization : string
-        The method to normalize spectrum (default: "area")
-        If left empty, no normalization
-
     Returns
     -------
-<<<<<<< HEAD
     spectrum : list
-        First three eigenvalues for Laplace-Beltrami spectrum.
-=======
-    eigenvalues : list
         first n_eigenvalues eigenvalues for Laplace-Beltrami spectrum
->>>>>>> 3e8b0f48
 
     Examples
     --------
@@ -322,7 +309,7 @@
 
     # Note: eigs is for nonsymmetric matrices while 
     #       eigsh is for real-symmetric or complex-Hermitian matrices.
-    eigenvalues, eigenvectors = eigsh(A, k=n_eigenvalues, M=B, which="SM")
+    eigenvalues, eigenvectors = eigsh(A, k=n_eigenvalue, M=B, which="SM")
 
     spectrum = eigenvalues.tolist()
 
@@ -330,6 +317,7 @@
         spectrum = area_normalize(points, faces, spectrum)
 
     return spectrum
+
 
 if __name__ == "__main__":
 
@@ -344,10 +332,10 @@
     faces = [[0,2,4], [0,1,4], [2,3,4], [3,4,5], [3,5,6], [0,1,7]]
 
     print("The un-normalized linear FEM Laplace-Beltrami Spectrum is:\n\t{0}\n".format(
-        fem_laplacian(points, faces, normalization="none")))
+        fem_laplacian(points, faces, n_eigenvalue=3, normalization="none")))
 
     print("The area-normalized linear FEM Laplace-Beltrami Spectrum is:\n\t{0}\n".format(
-        fem_laplacian(points, faces)))
+        fem_laplacian(points, faces, n_eigenvalue=3)))
 
 
     """
@@ -382,8 +370,6 @@
         V.setdiag(v)
 
         return V / 3
-
-
 
     def old_fem_laplacian(points, faces):
         ""The portal function to compute geometric laplacian

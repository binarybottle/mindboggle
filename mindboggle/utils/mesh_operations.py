#!/usr/bin/python
"""
Operations on surface mesh vertices.

Authors:
    - Yrjo Hame  (yrjo.hame@gmail.com)
    - Arno Klein  (arno@mindboggle.info)  http://binarybottle.com
    - Forrest Bao  (forrest.bao@gmail.com)

Copyright 2012,  Mindboggle team (http://mindboggle.info), Apache v2.0 License

"""
#import numpy as np
#from operator import itemgetter

#------------------------------------------------------------------------------
# Find all neighbors from faces
#------------------------------------------------------------------------------
def find_neighbors(faces, n_vertices):
    """
    Generate the list of unique, sorted indices of neighboring vertices
    for all vertices in the faces of a triangular mesh.

    Parameters
    ----------
    faces : list of lists of three integers
        the integers for each face are indices to vertices, starting from zero

    n_vertices: integer
        number of vertices on the mesh

    Returns
    -------
    neighbor_lists : list of lists of integers
        each list contains indices to neighboring vertices for each vertex

    Examples
    --------
    >>> # Simple example:
    >>> from mindboggle.utils.mesh_operations import find_neighbors
    >>> faces = [[0,1,2],[0,2,3],[0,3,4],[0,1,4],[4,3,1]]
    >>> n_vertices = 5
    >>> find_neighbors(faces, n_vertices)
        [[1, 2, 3, 4], [0, 2, 4, 3], [0, 1, 3], [0, 2, 4, 1], [0, 3, 1]]

    >>> # Real example:
    >>> import os
    >>> import numpy as np
    >>> from mindboggle.utils.mesh_operations import find_neighbors
    >>> from mindboggle.utils.io_vtk import load_scalars, rewrite_scalar_lists
    >>> data_path = os.environ['MINDBOGGLE_DATA']
    >>> depth_file = os.path.join(data_path, 'measures',
    >>>              '_hemi_lh_subject_MMRR-21-1', 'lh.pial.depth.vtk')
    >>> points, faces, scalars, n_vertices = load_scalars(depth_file, False)
    >>> neighbor_lists = find_neighbors(faces, n_vertices)
    >>> # Write results to vtk file and view with mayavi2:
    >>> index = 0
    >>> IDs = -1 * np.ones(len(points))
    >>> IDs[index] = 1
    >>> IDs[neighbor_lists[index]] = 2
    >>> rewrite_scalar_lists(depth_file, 'test_find_neighbors.vtk',
    >>>                      [IDs], ['neighbors'], IDs)
    >>> os.system('mayavi2 -m Surface -d test_find_neighbors.vtk &')

    """

    neighbor_lists = [[] for x in xrange(n_vertices)]

    for face in faces:
        [v0, v1, v2] = face
        if v1 not in neighbor_lists[v0]:
            neighbor_lists[v0].append(v1)
        if v2 not in neighbor_lists[v0]:
            neighbor_lists[v0].append(v2)

        if v0 not in neighbor_lists[v1]:
            neighbor_lists[v1].append(v0)
        if v2 not in neighbor_lists[v1]:
            neighbor_lists[v1].append(v2)

        if v0 not in neighbor_lists[v2]:
            neighbor_lists[v2].append(v0)
        if v1 not in neighbor_lists[v2]:
            neighbor_lists[v2].append(v1)

    return neighbor_lists

#------------------------------------------------------------------------------
# Find neighbors for a given vertex
#------------------------------------------------------------------------------
def find_neighbors_vertex(faces, index):
    """
    Find neighbors to a surface mesh vertex.

    For a set of surface mesh faces and the index of a surface vertex,
    find unique indices for neighboring vertices.

    Parameters
    ----------
    faces : list of lists of three integers
        the integers for each face are indices to vertices, starting from zero
    index : int
        index of surface vertex

    Returns
    -------
    neighbor_lists : list of lists of integers
        each list contains indices to neighboring vertices for each vertex

    Examples
    --------
    >>> from mindboggle.utils.mesh_operations import find_neighbors_vertex
    >>> faces = [[0,1,2],[0,2,3],[0,3,4],[0,1,4]]
    >>> index = 1
    >>> find_neighbors_vertex(faces, index)
        [0, 2, 4]

    """
    import numpy as np

    # Make sure argument is a numpy array
    if type(faces) != np.ndarray:
        faces = np.array(faces)

    # Create list of vertex indices sharing the same faces as "index"
    I = [faces[np.where(faces[:,i] == index)[0], :] for i in (0,1,2)]

    # Create single list from nested lists
    I = [int(x) for lst in I for sublst in lst for x in sublst]

    # Find unique indices not equal to "index"
    neighbor_list = []; [neighbor_list.append(x)
                         for x in I if x not in neighbor_list if x != index]

    return neighbor_list

#-----------------------------------------------------------------------------
# find all triangle faces centered at each node on the mesh
#-----------------------------------------------------------------------------
def find_faces_at_vertices(faces, n_vertices):
    """
    For each vertex, find all faces containing this vertex.
    Note: faces do not have to be triangles.

    Parameters
    ----------
    faces : list of lists of three integers
        the integers for each face are indices to vertices, starting from zero

    n_vertices: integer
        number of vertices on the mesh

    Returns
    --------
    faces_at_vertex : list of lists of integers
        faces_at_vertices[i] is a list of faces that contain the i-th vertex

    Examples
    --------
    >>> # Simple example:
    >>> from mindboggle.utils.mesh_operations import find_faces_at_vertices
    >>> faces = [[0,1,2],[0,2,3],[0,3,4],[0,1,4],[4,3,1]]
    >>> n_vertices = 5
    >>> find_faces_at_vertices(faces, n_vertices)
        [[0, 1, 2, 3], [0, 3, 4], [0, 1], [1, 2, 4], [2, 3, 4]]

    """
    faces_at_vertices = [[] for i in xrange(n_vertices)]
    for face_id, face in enumerate(faces):
        for vertex in face:
           faces_at_vertices[vertex].append(face_id)

    return faces_at_vertices

#-----------------------------------------------------------------------------
# find all edges on the mesh
#-----------------------------------------------------------------------------
def find_edges(faces):
    """
    Find all edges on a mesh
    
   Parameters
    ----------
    faces : list of lists of three integers
        the integers for each face are indices to vertices, starting from zero

    Returns
    --------
    edges : list of lists of integers
        each element is a 2-tuple of vertex ids representing an edge 

    Examples
    --------
    >>> # Simple example:
    >>> from mindboggle.utils.mesh_operations import find_edges
    >>> faces=[[0,1,2], [0,1,4], [1,2,3], [0,2,5]]
    >>> find_edges(faces)
    [[0, 1], [1, 2], [0, 2], [1, 4], [0, 4], [2, 3], [1, 3], [2, 5], [0, 5]]

    """
    edges = [ ]
    for face in faces:
        for edge in [face[0:2], face[1:3], [face[0], face[2]] ]:
            if not edge in edges: # I know that this is costly
                edges.append(edge)
            
    return edges

#-----------------------------------------------------------------------------
# find all triangle faces sharing each edge
#-----------------------------------------------------------------------------
def find_faces_at_edges(faces):
    """
    For each edges on the mesh, find the two faces that share the edge.
    
   Parameters
    ----------
    faces : list of lists of three integers
        the integers for each face are indices to vertices, starting from zero

    Returns
    --------
    faces_at_edges : dictionary
        keys are tuples of two vertex IDs and values are 2-tuples of face IDs

    Examples
    --------
    >>> # Simple example:
    >>> from mindboggle.utils.mesh_operations import find_faces_at_edges
    >>> faces=[[0,1,2], [0,1,4], [1,2,3], [0,2,5]]
    >>> find_faces_at_edges(faces)
        {(0, 1): [0, 1],
         (0, 2): [0, 3],
         (0, 4): [1],
         (0, 5): [3],
         (1, 0): [0, 1],
         (1, 2): [0, 2],
         (1, 3): [2],
         (1, 4): [1],
         (2, 0): [0, 3],
         (2, 1): [0, 2],
         (2, 3): [2],
         (2, 5): [3],
         (3, 1): [2],
         (3, 2): [2],
         (4, 0): [1],
         (4, 1): [1],
         (5, 0): [3],
         (5, 2): [3]}

    Notes
    --------
        As one can see from the source code, the faces have to be trianglar for now. 
     
    """
    
    faces_at_edges = {}
    for face_id, face in enumerate(faces):
        for edge in [face[0:2], face[1:3], [face[0], face[2]] ]:
            faces_at_edges.setdefault((edge[0], edge[1]), []).append(face_id)
            faces_at_edges.setdefault((edge[1], edge[0]), []).append(face_id) # make it symmetric
            
    return faces_at_edges

#------------------------------------------------------------------------------
# Find special "anchor" points for constructing fundus curves
#------------------------------------------------------------------------------
def find_anchors(points, L, min_directions, min_distance, thr):
    """
    Find special "anchor" points for constructing fundus curves.

    Assign maximum likelihood points as "anchor points"
    while ensuring that the anchor points are not close to one another.

    Parameters
    ----------
    points : numpy array of floats
        coordinates for all vertices
    L : numpy array of integers
        fundus likelihood values for all vertices (default -1)
    min_directions : numpy array of floats
        minimum directions for all vertices
    min_distance : minimum distance
    thr : likelihood threshold

    Returns
    -------
    anchors : list of subset of surface mesh vertex indices

    Examples
    --------
    >>> # Use depth values instead of likelihood values for the example
    >>> import os
    >>> import numpy as np
    >>> from mindboggle.utils.io_vtk import load_scalars, rewrite_scalar_lists
    >>> from mindboggle.utils.mesh_operations import find_anchors
    >>> data_path = os.environ['MINDBOGGLE_DATA']
    >>> depth_file = os.path.join(data_path, 'measures',
    >>>              '_hemi_lh_subject_MMRR-21-1', 'lh.pial.depth.vtk')
    >>> min_curvature_vector_file = os.path.join(data_path, 'measures',
    >>>              '_hemi_lh_subject_MMRR-21-1', 'lh.pial.curv.min.dir.txt')
    >>> points, faces, values, n_vertices = load_scalars(depth_file, True)
    >>> min_directions = np.loadtxt(min_curvature_vector_file)
    >>> min_distance = 5
    >>> thr = 0.5
    >>> anchors = find_anchors(points, values, min_directions, min_distance, thr)
    >>> # Write results to vtk file and view with mayavi2:
    >>> IDs = -1 * np.ones(len(min_directions))
    >>> IDs[anchors] = 1
    >>> rewrite_scalar_lists(depth_file, 'test_find_anchors.vtk',
    >>>                      [IDs], ['anchors'], IDs)
    >>> os.system('mayavi2 -m Surface -d test_find_anchors.vtk &')

    """
    import numpy as np
    from operator import itemgetter

    # Make sure arguments are numpy arrays
    if type(points) != np.ndarray:
        points = np.array(points)
    if type(L) != np.ndarray:
        L = np.array(L)
    if type(min_directions) != np.ndarray:
        min_directions = np.array(min_directions)

    max_distance = 2 * min_distance

    # Sort likelihood values and find indices for values above the threshold
    L_table = [[i,x] for i,x in enumerate(L)]
    L_table_sort = np.transpose(sorted(L_table, key=itemgetter(1)))[:, ::-1]
    IL = [int(L_table_sort[0,i]) for i,x in enumerate(L_table_sort[1,:])
          if x > thr]

    # Initialize anchors list with the index of the maximum likelihood value,
    # remove this value, and loop through the remaining high likelihoods
    anchors = [IL.pop(0)]
    for imax in IL:

        # Determine if there are any anchor points
        # near to the current maximum likelihood vertex
        i = 0
        found = 0
        while i < len(anchors) and found == 0:

            # Compute Euclidean distance between points
            D = np.linalg.norm(points[anchors[i], :] - points[imax, :])

            # If distance less than threshold, consider the point found
            if D < min_distance:
                found = 1
            # Compute directional distance between points if they are close
            elif D < max_distance:
                dirV = np.dot(points[anchors[i], :] - points[imax, :],
                              min_directions[anchors[i], :])
                # If distance less than threshold, consider the point found
                if np.linalg.norm(dirV) < min_distance:
                    found = 1

            i += 1

        # If there are no nearby anchor points,
        # assign the maximum likelihood vertex as an anchor point
        if not found:
            anchors.append(imax)

    return anchors

#------------------------------------------------------------------------------
# Propagate labels to segment surface into contiguous regions
#------------------------------------------------------------------------------
def propagate(points, faces, region, seeds, labels,
              max_iters=500, tol=0.001, sigma=10):
    """
    Propagate labels to segment surface into contiguous regions,
    starting from seed vertices.

    Parameters
    ----------
    points : list of lists of three integers
        coordinates for all vertices
    faces : list of lists of three integers
        indices to three vertices per face (indices start from zero)
    region : numpy array of integers
        values > -1 indicate inclusion in a region for all vertices
    seeds : numpy array of integers
        seed numbers for all vertices (default -1 for not a seed)
    labels : numpy array of integers
        label numbers for all vertices, with -1s for unlabeled vertices
    max_iters : integer
        maximum number of iterations to run graph-based learning algorithm
    tol: float
        threshold to assess convergence of the algorithm
    sigma: float
        gaussian kernel parameter

    Returns
    -------
    segments : numpy array of integers
        region numbers for all vertices (default -1)

    Examples
    --------
    >>> import os
    >>> import numpy as np
    >>> import mindboggle.label.rebound as rb
    >>> from mindboggle.utils.mesh_operations import find_neighbors,\
    >>>     inside_faces, propagate, detect_boundaries
    >>> from mindboggle.utils.io_vtk import load_scalars, write_scalar_lists
    >>> from mindboggle.info.sulcus_boundaries import sulcus_boundaries
    >>> import mindboggle.utils.kernels as kernels
    >>> data_path = os.environ['MINDBOGGLE_DATA']
    >>> folds_file = os.path.join(data_path, 'results', 'features',
    >>>              '_hemi_lh_subject_MMRR-21-1', 'folds.vtk')
    >>> points, faces, folds, n_vertices = load_scalars(folds_file, True)
    >>> label_file = os.path.join(data_path, 'subjects', 'MMRR-21-1',
    >>>              'label', 'lh.labels.DKT25.manual.vtk')
    >>> points, faces, labels, n_vertices = load_scalars(label_file, True)
    >>> neighbor_lists = find_neighbors(faces, n_vertices)
    >>> indices_boundaries, label_pairs, foo = detect_boundaries(range(len(points)),
    >>>     labels, neighbor_lists)
    >>> label_pair_lists = sulcus_boundaries()
    >>> fold_ID = 2
    >>> indices_fold = [i for i,x in enumerate(folds) if x == fold_ID]
    >>> fold_array = -1 * np.ones(len(points))
    >>> fold_array[indices_fold] = 1
    >>> indices_boundaries, label_pairs, foo = detect_boundaries(indices_fold,
    >>>     labels, neighbor_lists)
    >>> seeds = -1 * np.ones(len(points))
    >>> for ilist,label_pair_list in enumerate(label_pair_lists):
    >>>     I = [x for i,x in enumerate(indices_boundaries)
    >>>          if np.sort(label_pairs[i]).tolist() in label_pair_list]
    >>>     seeds[I] = ilist
    >>>
    >>> segments = propagate(points, faces, fold_array, seeds, labels)
    >>>
    >>> # Write results to vtk file and view with mayavi2:
    >>> #rewrite_scalar_lists(label_file, 'test_propagate.vtk',
    >>> #                     [segments.tolist()], ['segments'], segments.tolist())
    >>> indices = [i for i,x in enumerate(segments) if x > -1]
    >>> write_scalar_lists('test_propagate.vtk', points, indices,
    >>>     inside_faces(faces, indices), [segments.tolist()], ['segments'])
    >>> os.system('mayavi2 -m Surface -d test_propagate.vtk &')

    """
    import numpy as np
    from mindboggle.utils.mesh_operations import inside_faces
    import mindboggle.utils.kernels as kernels
    import mindboggle.label.rebound as rb

    indices_region = [i for i,x in enumerate(region) if x > -1]
    local_indices_region = -1 * np.ones(len(region))
    local_indices_region[indices_region] = range(len(indices_region))
    points = np.asarray(points)

    n_sets = len(np.unique([x for x in seeds if x > -1]))
    if n_sets == 1:
        print('Segment {0} vertices from 1 set of seed vertices'.
              format(len(indices_region)))
    else:
        print('Segment {0} vertices from {1} sets of seed vertices'.
              format(len(indices_region), n_sets))

    # Set up rebound Bounds class instance
    B = rb.Bounds()
    B.Indices = local_indices_region
    B.Points = points[indices_region, :]
    B.Faces = inside_faces(faces, indices_region)
    B.Labels = labels[indices_region]
    B.seed_labels = seeds[indices_region]
    B.num_points = len(B.Points)

    # Propagate seed IDs from seeds
    B.graph_based_learning(method='propagate_labels', realign=False,
                           kernel=kernels.rbf_kernel, sigma=sigma,
                           max_iters=max_iters, tol=tol, vis=False)

    # Assign maximum probability seed IDs to each point of region
    max_prob_labels = B.assign_max_prob_label()

    # Return segment IDs in original vertex array
    segments = -1 * np.ones(len(points))
    segments[indices_region] = max_prob_labels

    return segments

#------------------------------------------------------------------------------
# Segment vertices of surface into contiguous regions by seed growing
#------------------------------------------------------------------------------
def segment(vertices_to_segment, neighbor_lists, min_region_size=1,
            seed_lists=[], keep_seeding=False,
            spread_within_labels=False, labels=[], label_lists=[]):
    """
    Segment vertices of surface into contiguous regions by seed growing,
    starting from zero or more lists of seed vertices.

    Parameters
    ----------
    vertices_to_segment : list or array of integers
        indices to mesh vertices to be segmented
    neighbor_lists : list of lists of integers
        each list contains indices to neighboring vertices for each vertex
    min_region_size : integer
        minimum size of segmented set of vertices
    seed_lists : list of lists, or empty list
        each list contains indices to seed vertices to segment vertices_to_segment
    keep_seeding : Boolean
        grow from new seeds even after all seed lists have fully grown
    spread_within_labels : Boolean
        grow seeds only by vertices with labels in the seed labels?
    labels : numpy array of integers (required only if spread_within_labels)
        label numbers for all vertices, with -1s for unlabeled vertices
    label_lists : list of lists of integers (required only if spread_within_labels)
        List of unique labels for each seed list to grow into
        (If empty, set to unique labels for each seed list)

    Returns
    -------
    segments : numpy array of integers
        region numbers for all vertices (default -1)

    Examples
    --------
    >>> # Setup
    >>> import os
    >>> import numpy as np
    >>> from mindboggle.utils.mesh_operations import find_neighbors, segment, detect_boundaries
    >>> from mindboggle.utils.io_vtk import load_scalars, rewrite_scalar_lists
    >>> data_path = os.environ['MINDBOGGLE_DATA']
    >>> depth_file = os.path.join(data_path, 'measures',
    >>>              '_hemi_lh_subject_MMRR-21-1', 'lh.pial.depth.vtk')
    >>> points, faces, depths, n_vertices = load_scalars(depth_file, True)
    >>> vertices_to_segment = np.where(depths > 0.50)[0]  # high to speed up
    >>> neighbor_lists = find_neighbors(faces, n_vertices)
    >>>
    >>> # Example 1: with seed lists
    >>> from mindboggle.info.sulcus_boundaries import sulcus_boundaries
    >>> label_pair_lists = sulcus_boundaries()
    >>> label_lists = [np.unique(np.ravel(x)) for x in label_pair_lists]
    >>> label_file = os.path.join(data_path, 'subjects', 'MMRR-21-1',
    >>>              'label', 'lh.labels.DKT25.manual.vtk')
    >>> points, faces, labels, n_vertices = load_scalars(label_file, True)
    >>> indices_boundaries, label_pairs, foo = detect_boundaries(vertices_to_segment,
    >>>     labels, neighbor_lists)
    >>> seed_lists = []
    >>> for label_pair_list in label_pair_lists:
    >>>     seed_lists.append([x for i,x in enumerate(indices_boundaries)
    >>>         if np.sort(label_pairs[i]).tolist() in label_pair_list])
    >>> #seed_lists = [vertices_to_segment[range(2000)],
    >>> #              vertices_to_segment[range(2000,4000)],
    >>> #              vertices_to_segment[range(10000,12000)]]
    >>>
    >>> sulci = segment(vertices_to_segment, neighbor_lists, 50,
    >>>                 seed_lists, True, True, labels, label_lists)
    >>>
    >>> # Write results to vtk file and view with mayavi2:
    >>> rewrite_scalar_lists(depth_file, 'test_segment.vtk',
    >>>                      [sulci.tolist()], ['sulci'], sulci)
    >>> os.system('mayavi2 -m Surface -d test_segment.vtk &')
    >>>
    >>> # Example 2: without seed lists
    >>> folds = segment(vertices_to_segment, neighbor_lists)
    >>> # Write results to vtk file and view with mayavi2:
    >>> rewrite_scalar_lists(depth_file, 'test_segment2.vtk',
    >>>                      [folds], ['folds'], folds)
    >>> os.system('mayavi2 -m Surface -d test_segment2.vtk &')

    """
    import numpy as np

    verbose = False

    # If seed_lists is empty, select first vertex from vertices_to_segment
    # (single vertex selection does not affect result -- see below*)
    if len(seed_lists):
        select_single_seed = False
        if len(seed_lists) == 1:
            print('    Segment {0} vertices using seed vertices'.
                  format(len(vertices_to_segment)))
        else:
            print('    Segment {0} vertices from {1} sets of seed vertices'.
                  format(len(vertices_to_segment), len(seed_lists)))
    else:
        select_single_seed = True
        seed_lists = [[vertices_to_segment[0]]]
        print('    Segment {0} vertices (first vertex as initial seed)'.
              format(len(vertices_to_segment)))

    # Initialize variables, including the list of vertex indices for each region,
    # vertex indices for all regions, and Boolean list indicating which regions
    # are not fully grown, max. region ID, number of segments, etc.
    segments = -1 * np.ones(len(neighbor_lists))
    region_lists = [[] for x in seed_lists]
    all_regions = []
    fully_grown = [False for x in seed_lists]
    new_segment_index = 0
    counter = 0

    # If label_lists empty, set to unique labels for each seed list
    if spread_within_labels:
        if not len(label_lists):
            label_lists = []
            for seed_list in seed_lists:
                seed_labels = np.unique([labels[x] for x in seed_list])
                label_lists.append(seed_labels)

    # Loop until all of the seed lists have grown to their full extent
    while not all(fully_grown):
        # Loop through seed lists over and over again
        for ilist, seed_list in enumerate(seed_lists):
            # If seed list empty
            if not len(seed_list):
                fully_grown[ilist] = True
            # If seed list not fully grown
            if not fully_grown[ilist]:

                # Add seeds to region
                region_lists[ilist].extend(seed_list)
                all_regions.extend(seed_list)

                # Remove seeds from vertices to segment
                vertices_to_segment = list(frozenset(vertices_to_segment).
                                           difference(seed_list))

                if len(vertices_to_segment):

                    # Identify neighbors of seeds
                    neighbors = []
                    [neighbors.extend(neighbor_lists[x]) for x in seed_list]

                    # Select neighbors that have not been previously selected
                    # and are among the vertices to segment
                    seed_list = list(frozenset(neighbors).intersection(vertices_to_segment))
                    seed_list = list(frozenset(seed_list).difference(all_regions))
                else:
                    seed_list = []

                # If there are seeds remaining
                if len(seed_list):

                    # Select neighbors with the same labels
                    # as the initial seed labels
                    if spread_within_labels:
                        seed_list = [x for x in seed_list
                                     if labels[x] in label_lists[ilist]]

                    # Continue growing seed list
                    seed_lists[ilist] = seed_list

                # If there are no seeds remaining
                else:
                    # Stop growing seed list (see exception below)
                    fully_grown[ilist] = True

                    # If the region size is large enough
                    size_region = len(region_lists[ilist])
                    if size_region >= min_region_size:

                        # Assign ID to segmented region and increment ID
                        if select_single_seed:
                            new_segment_index = counter
                            counter += 1
                        else:
                            new_segment_index = ilist
                        segments[region_lists[ilist]] = new_segment_index

                        # Display current number and size of region
                        if verbose and size_region > 1:
                            if len(seed_lists) == 1:
                                if len(vertices_to_segment):
                                    print("      {0} vertices remain".
                                          format(len(vertices_to_segment)))
                            else:
                                print("      Region {0}: {1} vertices ({2} remain)".
                                      format(int(new_segment_index), size_region,
                                             len(vertices_to_segment)))

                    # If selecting a single seed, continue growing
                    # if there are more vertices to segment
                    if select_single_seed:
                        if len(vertices_to_segment) >= min_region_size:
                            fully_grown[0] = False
                            seed_lists[0] = [vertices_to_segment[0]]
                            region_lists[0] = []

    # Keep growing from new seeds even after all seed lists have fully grown
    if keep_seeding and len(vertices_to_segment) >= min_region_size:
        print('    Keep seeding to segment {0} remaining vertices'.
              format(len(vertices_to_segment)))

        # Select first unsegmented vertex as new seed
        seed_list = [vertices_to_segment[0]]

        # Loop until the seed list has grown to its full extent
        new_segment_index = ilist + 1
        region = []
        while len(vertices_to_segment) >= min_region_size:

            # Add seeds to region
            region.extend(seed_list)
            all_regions.extend(seed_list)

            # Remove seeds from vertices to segment
            vertices_to_segment = list(frozenset(vertices_to_segment).
                                       difference(seed_list))
            if len(vertices_to_segment):

                # Identify neighbors of seeds
                neighbors = []
                [neighbors.extend(neighbor_lists[x]) for x in seed_list]

                # Select neighbors that have not been previously selected
                # and are among the vertices to segment
                seed_list = list(frozenset(vertices_to_segment).intersection(neighbors))
                seed_list = list(frozenset(seed_list).difference(all_regions))
            else:
                seed_list = []

            # If there are no seeds remaining
            if not len(seed_list):

                # If the region size is large enough
                size_region = len(region)
                if size_region >= min_region_size:

                    # Assign ID to segmented region and increment ID
                    segments[region] = new_segment_index
                    new_segment_index += 1

                    # Display current number and size of region
                    if verbose and size_region > 1:
                        print("      {0} vertices remain".
                              format(len(vertices_to_segment)))

                # Select first unsegmented vertex as new seed
                if len(vertices_to_segment) >= min_region_size:
                    seed_list = [vertices_to_segment[0]]
                    region = []

    return segments

#------------------------------------------------------------------------------
# Segment vertices of surface into contiguous regions by seed growing
#------------------------------------------------------------------------------
def watershed(depths, indices, neighbor_lists, depth_factor=0.1, 
              tolerance=0.01, remove_fraction=0):
    """
    Segment vertices of surface into contiguous "watershed basin" regions
    by seed growing from an iterative selection of the deepest vertices.

    Note: This function, when used alone, has the same drawback as segment():
    the order in which you select seeds impacts the result.
    Therefore, we follow up watershed() with propagate().
    We establish the basins with watershed() and use partially segmented basins
    (by setting remove_fraction > 0) as seeds for the propagate() function.

    Parameters
    ----------
    depths : numpy array of floats
        depth values for all vertices (default -1)
    indices : list of integers
        indices to mesh vertices to be segmented
    neighbor_lists : list of lists of integers
        each list contains indices to neighboring vertices for each vertex
    depth_factor : float
        minimum fraction of depth for a neighboring deeper watershed catchment basin
        (otherwise merged with the deeper basin)
    tolerance : float
        tolerance for detecting differences in depth between vertices
    remove_fraction : float
        if greater than zero, remove fraction of the previously segmented depth

    Returns
    -------
    segments : numpy array of integers
        region numbers for all vertices (default -1)

    Examples
    --------
    >>> import os
    >>> import numpy as np
    >>> from mindboggle.utils.mesh_operations import find_neighbors, watershed
    >>> from mindboggle.utils.io_vtk import load_scalars, rewrite_scalar_lists
    >>> data_path = os.environ['MINDBOGGLE_DATA']
    >>> depth_file = os.path.join(data_path, 'measures',
    >>>              '_hemi_lh_subject_MMRR-21-1', 'lh.pial.depth.vtk')
    >>> points, faces, depths, n_vertices = load_scalars(depth_file, True)
    >>> indices = np.where(depths > 0.11)[0]  # high to speed up
    >>> neighbor_lists = find_neighbors(faces, n_vertices)
    >>> depth_factor = 0.1
    >>> tolerance = 0.01
    >>> remove_fraction = 0.75
    >>>
    >>> segments = watershed(depths, indices, neighbor_lists,
    >>>                      depth_factor, tolerance, remove_fraction)
    >>>
    >>> # Write results to vtk file and view with mayavi2:
    >>> rewrite_scalar_lists(depth_file, 'test_watershed.vtk',
    >>>                      [segments.tolist()], ['segments'], segments)
    >>> os.system('mayavi2 -m Surface -d test_watershed.vtk &')

    """
    import numpy as np
    from time import time
    from mindboggle.utils.mesh_operations import detect_boundaries

    print('Segment {0} vertices by a surface watershed algorithm'.
          format(len(indices)))
    verbose = False
    merge = True
    t0 = time()

    # Select deepest vertex as initial seed
    seed_list = [indices[np.argmax(depths[indices])]]
    #minima = [seed_list[0]]
    max_depths = [depths[seed_list[0]]]
    basin_depths = []
    original_indices = indices[:]

    # Loop until all vertices segmented
    segments = -1 * np.ones(len(depths))
    all_regions = []
    region = []
    counter = 0
    while len(indices):

        if verbose:
            print('  Segment {0} vertices (deepest vertex as initial seed)'.
                  format(len(indices)))

        # Add seeds to region
        region.extend(seed_list)
        all_regions.extend(seed_list)

        # Remove seeds from vertices to segment
        indices = list(frozenset(indices).difference(seed_list))
        if len(indices):

            # Identify neighbors of seeds
            neighbors = []
            [neighbors.extend(neighbor_lists[x]) for x in seed_list]

            # Select neighbors that have not been previously selected
            # and are among the vertices to segment
            old_seed_list = seed_list[:]
            seed_list = list(frozenset(neighbors).intersection(indices))
            seed_list = list(frozenset(seed_list).difference(all_regions))

            # For each vertex, select neighbors that are shallower
            seed_neighbors = []
            for seed in old_seed_list:
                seed_neighbors.extend([x for x in neighbor_lists[seed]
                    if depths[x] - tolerance <= depths[seed]])
            seed_list = list(frozenset(seed_list).intersection(seed_neighbors))

        else:
            seed_list = []

        # If there are no seeds remaining
        if not len(seed_list):

            # Assign ID to segmented region and increment ID
            segments[region] = counter

            # Compute basin depth (max - min)
            basin_depths.append(max_depths[-1] - np.min(depths[region]))

            # If vertices left to segment, re-initialize parameters
            if len(indices):
                # Select deepest unsegmented vertex as new seed
                seed_list = [indices[np.argmax(depths[indices])]]
                # Initialize new region/basin, maximum depth, and counter
                region = []
                max_depths.append(depths[seed_list[0]])
                #minima.append(seed_list[0])
                counter += 1

            # Display current number and size of region
            if verbose:
                print("    {0} vertices remain".format(len(indices)))
<<<<<<< HEAD
    print('  ...Segmented {0} regions ({1:.2f} seconds)'.
          format(counter, time() - t0))

    # Merge watershed catchment basins
    if merge:

        # Extract boundaries between watershed catchment basins
        print('  Merge watershed catchment basins with deeper neighboring basins')
        print('    Extract region boundaries')
        foo1, foo2, pairs = detect_boundaries(original_indices, segments,
                                              neighbor_lists, ignore_indices=[-1])

        # Sort basin depths (descending order) -- return segment indices
        Isort = np.argsort(basin_depths).tolist()
        Isort.reverse()

        # Find neighboring basins to each of the sorted basins
        print("    Find neighbors whose depth is less than a fraction of the basin's depth")
        basin_pairs = []
        for index in Isort:
            index_neighbors = [int(list(frozenset(x).difference([index]))[0])
                               for x in pairs if index in x]
            # Store neighbors whose depth is less than a fraction of the basin's depth
            index_neighbors = [[x, index] for x in index_neighbors
                if basin_depths[x] / basin_depths[index] < .25] #depth_factor]
            if len(index_neighbors):
                basin_pairs.extend(index_neighbors)
=======

    # Find shallow watershed catchment basins
    print("FIX!")
    holes = -1 * np.ones(len(depths))
    Imin = [i for i,x in enumerate(basin_depths) if x < min_depth]
    if len(Imin):
        print(basin_depths)
        print(Imin)
        for imin in Imin:
            Ihole = [i for i,x in enumerate(segments) if x == imin]
            holes[Ihole] = imin

        I = [i for i,x in enumerate(holes) if x == n_hole]

        # Identify neighbors to these vertices
        N=[]; [N.extend(neighbor_lists[i]) for i in I]
        if len(N):

            # Assign the hole the maximum region ID number of its neighbors
            regions[I] = max([regions[x] for x in N])
>>>>>>> c665d03e

        # Merge shallow watershed catchment basins
        if len(basin_pairs):
            print('    Merge basins with deeper neighboring basins')
            for basin_pair in basin_pairs:
                segments[np.where(segments == basin_pair[0])] = basin_pair[1]

        # Print statement
        n_segments = len([x for x in np.unique(segments) if x > -1])
        print('  ...Segmented and merged {0} watershed regions ({1:.2f} seconds)'.
              format(n_segments, time() - t0))

    # Remove fraction of the previously segmented depth
    if remove_fraction > 0:

        print('  Remove {0:.2f} of each fold by depth'.format(remove_fraction))
        new_segments = -1 * np.ones(len(segments))
        unique_segments = [x for x in np.unique(segments) if x > -1]

        # Store the deepest fraction of vertices for each segment
        for n_segment in unique_segments:
            Isegment = [i for i,x in enumerate(segments) if x == n_segment
                        if depths[i] > remove_fraction * max_depths[int(x)]]
            new_segments[Isegment] = n_segment
        segments = new_segments

        # Print statement
        if not merge:
            n_segments = len([x for x in np.unique(segments) if x > -1])
        print('  ...Segmented, merged, and removed {0:.2f} of the depth of {1} '
              'watershed regions ({1:.2f} seconds)'.
              format(remove_fraction, n_segments, time() - t0))

    return segments

#------------------------------------------------------------------------------
# Fill boundaries on a surface mesh to segment vertices into contiguous regions
#------------------------------------------------------------------------------
def fill_boundaries(regions, neighbor_lists):
    """
    Fill boundaries (contours) on a surface mesh
    to segment vertices into contiguous regions.

    Steps ::
        1. Extract region boundaries (assumed to be closed contours)
        2. Segment boundaries into separate, contiguous boundaries
        3. For each boundary
            4. Find the neighbors to either side of the boundary
            5. Segment the neighbors into exterior and interior sets of neighbors
            6. Find the interior (smaller) sets of neighbors
            7. Fill the contours formed by the interior neighbors

    Parameters
    ----------
    regions : numpy array of integers
        region numbers for all vertices (default -1)
    neighbor_lists : list of lists of integers
        each list contains indices to neighboring vertices for each vertex

    Returns
    -------
    segments : numpy array of integers
        region numbers for all vertices (default -1)

    Examples
    --------
    >>> import os
    >>> import numpy as np
    >>> from mindboggle.utils.mesh_operations import fill_boundaries, find_neighbors
    >>> from mindboggle.utils.io_vtk import load_scalars, rewrite_scalar_lists
    >>> data_path = os.environ['MINDBOGGLE_DATA']
    >>> depth_file = os.path.join(data_path, 'measures',
    >>>              '_hemi_lh_subject_MMRR-21-1', 'lh.pial.depth.vtk')
    >>> points, faces, depths, n_vertices = load_scalars(depth_file, True)
    >>> regions = -1 * np.ones(len(points))
    >>> regions[depths > 0.50] = 1
    >>> neighbor_lists = find_neighbors(faces, n_vertices)
    >>>
    >>> folds = fill_boundaries(regions, neighbor_lists)
    >>>
    >>> # Write results to vtk file and view with mayavi2:
    >>> rewrite_scalar_lists(depth_file, 'test_fill_boundaries.vtk',
    >>>                      [folds.tolist()], ['folds'], folds.tolist())
    >>> os.system('mayavi2 -m Surface -d test_fill_boundaries.vtk &')

    """
    import numpy as np
    from mindboggle.utils.mesh_operations import detect_boundary, segment

    include_boundary = False

    print('Segment vertices using region boundaries')

    # Extract region boundaries (assumed to be closed contours)
    print('  Extract region boundaries (assumed to be closed contours)')
    indices_boundaries = detect_boundary(range(len(regions)),
                                         regions, neighbor_lists)
    # Extract background
    indices_background = list(frozenset(range(len(regions))).
                              difference(indices_boundaries))

    # Segment boundaries into separate, contiguous boundaries
    print('  Segment boundaries into separate, contiguous boundaries')
    boundaries = segment(indices_boundaries, neighbor_lists, 1)

    # For each boundary
    unique_boundaries = [x for x in np.unique(boundaries) if x > -1]
    segments = -1 * np.ones(len(regions))
    for boundary_number in unique_boundaries:

        print('  Boundary {0} of {1}:'.format(int(boundary_number),
                                              len(unique_boundaries)))
        boundary_indices = [i for i,x in enumerate(boundaries)
                            if x == boundary_number]
        # Find the neighbors to either side of the boundary
        indices_neighbors = []
        [indices_neighbors.extend(neighbor_lists[i]) for i in boundary_indices]
        #indices_neighbors2 = indices_neighbors[:]
        #[indices_neighbors2.extend(neighbor_lists[i]) for i in indices_neighbors]
        indices_neighbors = list(frozenset(indices_neighbors).
                                 difference(indices_boundaries))

        # Segment the neighbors into exterior and interior sets of neighbors
        print('    Segment the neighbors into exterior and interior sets of neighbors')
        neighbors = segment(indices_neighbors, neighbor_lists, 1)

        # Find the interior (smaller) sets of neighbors
        print('    Find the interior (smaller) sets of neighbors')
        seed_lists = []
        unique_neighbors = [x for x in np.unique(neighbors) if x > -1]
        max_neighbor = 0
        max_len = 0
        for ineighbor, neighbor in enumerate(unique_neighbors):
            indices_neighbor = [i for i,x in enumerate(neighbors)
                                if x == neighbor]
            seed_lists.append(indices_neighbor)
            if len(indices_neighbor) > max_len:
                max_len = len(indices_neighbor)
                max_neighbor = ineighbor
        seed_lists = [x for i,x in enumerate(seed_lists) if i != max_neighbor]
        seed_list = []
        [seed_list.extend(x) for x in seed_lists if len(x) > 2]
        """
        >>> test = -1 * np.ones(len(regions))
        >>> test[boundary_indices] = 10
        >>> test[indices_neighbors] = 20
        >>> test[seed_list] = 30
        >>> rewrite_scalar_lists(depth_file, 'test.vtk', [test.tolist()],['test'],test)
        >>> os.system('mayavi2 -m Surface -d test.vtk &')
        """

        # Fill the contours formed by the interior neighbors
        print('    Fill the contour formed by the interior neighbors')
        vertices_to_segment = list(frozenset(indices_background).
                                   difference(indices_boundaries))
        segment_region = segment(vertices_to_segment, neighbor_lists, 1, [seed_list])

        if include_boundary:
            segment_region[boundary_indices] = 1
        """
        >>> indices = [i for i,x in enumerate(segment_region) if x > -1]
        >>> segment_region[boundary_indices] = 10
        >>> segment_region[seed_list] = 20
        >>> segment_region[indices] = 30
        >>> rewrite_scalar_lists(depth_file, 'test.vtk', \
        >>>     [segment_region.tolist()],['test'],segment_region)
        >>> os.system('mayavi2 -m Surface -d test.vtk &')
        """

        segments[segment_region > -1] = boundary_number

    return segments

#------------------------------------------------------------------------------
# Fill holes
#------------------------------------------------------------------------------
def label_holes(holes, regions, neighbor_lists):
    """
    Fill holes in regions on a surface mesh.

    Parameters
    ----------
    holes : list or array of integers
        hole numbers for all vertices (default -1)
    regions : numpy array of integers
        region numbers for all vertices (default -1)
    neighbor_lists : list of lists of integers
        each list contains indices to neighboring vertices for each vertex

    Returns
    -------
    regions : numpy array of integers
        region numbers for all vertices (default -1)

    """
    import numpy as np

    # Make sure arguments are numpy arrays
    if type(regions) != np.ndarray:
        regions = np.array(regions)

    # Identify the vertices for each hole
    hole_numbers = [x for x in np.unique(holes) if x > -1]
    for n_hole in hole_numbers:
        I = [i for i,x in enumerate(holes) if x == n_hole]

        # Identify neighbors to these vertices
        N=[]; [N.extend(neighbor_lists[i]) for i in I]
        if len(N):

            # Assign the hole the maximum region ID number of its neighbors
            regions[I] = max([regions[x] for x in N])

    return regions

def fill_holes(regions, neighbor_lists):
    """
    Fill holes in regions on a surface mesh by using region boundaries.

    NOTE: assumes one set of connected vertices per region

    Steps ::

        1. Segment region vertex neighbors into connected vertices (region boundaries).
        2. Remove the largest region boundary, presumably the
           outer contour of the region, leaving smaller boundaries,
           presumably the contours of holes within the region.
        3. Call label_holes() to fill holes with surrounding region numbers.

    Parameters
    ----------
    regions : numpy array of integers
        region numbers for all vertices (default -1)
    neighbor_lists : list of lists of integers
        each list contains indices to neighboring vertices for each vertex

    Returns
    -------
    regions : numpy array of integers
        region numbers for all vertices (default -1)

    Examples
    --------
    >>> import os
    >>> import numpy as np
    >>> from mindboggle.utils.mesh_operations import find_neighbors, segment
    >>> from mindboggle.utils.mesh_operations import inside_faces, fill_holes
    >>> from mindboggle.utils.io_vtk import load_scalars, write_scalar_lists
    >>> data_path = os.environ['MINDBOGGLE_DATA']
    >>> # Select one sulcus
    >>> sulci_file = os.path.join(data_path, 'results', 'features',
    >>>              '_hemi_lh_subject_MMRR-21-1', 'sulci.vtk')
    >>> points, faces, sulci, n_vertices = load_scalars(sulci_file, True)
    >>> #neighbor_lists = find_neighbors(faces, n_vertices)
    >>> depth_file = os.path.join(data_path, 'measures',
    >>>              '_hemi_lh_subject_MMRR-21-1', 'lh.pial.depth.vtk')
    >>> points, faces, depths, n_vertices = load_scalars(depth_file, True)
    >>> neighbor_lists = find_neighbors(faces, n_vertices)
    >>> n_sulcus = 0
    >>> sulci[sulci != n_sulcus] = -1
    >>> # Make hole in sulcus in case there isn't one
    >>> I = np.where(sulci==n_sulcus)[0]
    >>> index = I[np.round(len(I)/2)]
    >>> N = neighbor_lists[index]
    >>> for n in N:
    >>>     if any(sulci[neighbor_lists[n]] == -1):
    >>>         print("Select a different index")
    >>>         break
    >>> neighbor_lists[index] = []
    >>> for n in N:
    >>>     neighbor_lists[n] = []
    >>> sulci[index] = -1
    >>> sulci[N] = -1
    >>> # Write hole to vtk file and view with mayavi2:
    >>> indices = [i for i,x in enumerate(sulci) if x > -1]
    >>> write_scalar_lists('test_hole.vtk', points, indices,
    >>>     inside_faces(faces, indices), [sulci], ['holes'])
    >>> os.system('mayavi2 -m Surface -d test_hole.vtk &')
    >>> # Fill hole
    >>> regions = fill_holes(sulci, neighbor_lists)
    >>> # Write results to vtk file and view with mayavi2:
    >>> indices = [i for i,x in enumerate(regions) if x > -1]
    >>> write_scalar_lists('test_fill_holes.vtk', points, indices,
    >>>     inside_faces(faces, indices), [regions], ['regions'])
    >>> os.system('mayavi2 -m Surface -d test_fill_holes.vtk &')

    """
    import numpy as np
    from mindboggle.utils.mesh_operations import label_holes

    #--------------------------------------------------------------------------
    # Find boundaries to holes
    #--------------------------------------------------------------------------
    hole_boundaries = -1 * np.ones(len(regions))

    # Identify vertices for each region
    region_numbers = [x for x in np.unique(regions) if x > -1]
    count = 0
    for n_region in region_numbers:
        region_indices = np.where(regions == n_region)[0]

        # Identify neighbors to these vertices and their neighbors
        N = []
        [N.extend(neighbor_lists[x]) for x in region_indices]
        N = np.unique(N)
        N = [x for x in N if x not in region_indices]
        N2 = []
        [N2.extend(neighbor_lists[x]) for x in N if x not in region_indices]
        N.extend(N2)
        N = np.unique(N)
        if len(N):

            # Segment the neighbors into connected vertices (region boundaries)
            boundaries = segment(N, neighbor_lists)

            # Remove the largest region boundary, presumably the
            # outer contour of the region, leaving smaller boundaries,
            # presumably the contours of holes within the region
            boundary_numbers = [x for x in np.unique(boundaries) if x > -1]
            max_size = 0
            max_number = 0
            for n_boundary in boundary_numbers:
                boundary_indices = np.where(boundaries == n_boundary)[0]
                if len(boundary_indices) > max_size:
                    max_size = len(boundary_indices)
                    max_number = n_boundary
            boundaries[boundaries == max_number] = -1
            boundary_numbers = [x for x in boundary_numbers if x != max_number]

            # Add remaining boundaries to holes array
            for n_boundary in boundary_numbers:
                indices = [i for i,x in enumerate(boundaries) if x == n_boundary]
                hole_boundaries[indices] = count
                count += 1

    #--------------------------------------------------------------------------
    # Fill holes
    #--------------------------------------------------------------------------
    # If there are any holes
    if count > 0:
        hole_numbers = [x for x in np.unique(hole_boundaries) if x > -1]

        # Grow seeds from hole boundaries to fill holes (background value -1)
        seed_lists = []
        for n_hole in hole_numbers:
            I = np.where(hole_boundaries == n_hole)[0]
            seed_lists.append(I)
        background = [i for i,x in enumerate(regions) if x == -1]
        holes = segment(background, neighbor_lists, 1, seed_lists)

        # Label the vertices for each hole by surrounding region number
        regions = label_holes(holes, regions, neighbor_lists)

    return regions

#------------------------------------------------------------------------------
# Test for simple points
#------------------------------------------------------------------------------
def simple_test(index, values, neighbor_lists):
    """
    Test to see if vertex is a "simple point".

    A simple point is a vertex that when added to or removed from an object
    (e.g., a curve) on a surface mesh does not alter the object's topology.

    Parameters
    ----------
    index : index of vertex
    values : numpy array of integers or floats
        values for all vertices
    neighbor_lists : list of lists of integers
        each list contains indices to neighboring vertices for each vertex

    Returns
    -------
    sp : simple point or not?: Boolean
    n_inside : number of neighboring vertices greater than threshold

    """
    import numpy as np

    # Make sure arguments are numpy arrays
    if type(values) != np.ndarray:
        values = np.array(values)

    # Find neighbors to the input vertex, and binarize them
    # into those greater or less than the class boundary threshold for HMMF (0.5)
    # ("inside" and "outside"); count the number of inside and outside neighbors
    I_neighbors = neighbor_lists[index]
    neighbor_values = values[I_neighbors]
    inside = [I_neighbors[i] for i,x in enumerate(neighbor_values) if x > 0.5]
    n_inside = len(inside)
    n_outside = len(I_neighbors) - n_inside

    # If the number of inside or outside neighbors is zero,
    # than the vertex IS NOT a simple point
    if n_outside * n_inside == 0:
        sp = False
    # Or if either the number of inside or outside neighbors is one,
    # than the vertex IS a simple point
    elif n_outside == 1 or n_inside == 1:
        sp = True
    # Otherwise, test to see if all of the inside neighbors share neighbors
    # with each other, in which case the vertex IS a simple point
    else:
        # For each neighbor exceeding the threshold,
        # find its neighbors that also exceed the threshold,
        # then store these neighbors' indices in a sublist of "N"
        labels = range(1, n_inside + 1)
        N = []
        for i_in in range(n_inside):
            new_neighbors = neighbor_lists[inside[i_in]]
            new_neighbors = [x for x in new_neighbors
                             if values[x] > 0.5 if x != index]
            new_neighbors.extend([inside[i_in]])
            N.append(new_neighbors)

        # Consolidate labels of connected vertices:
        # Loop through neighbors (lists within "N"),
        # reassigning the labels for the lists until each label's
        # list(s) has a unique set of vertices
        change = True
        while change:
            change = False

            # Loop through pairs of inside neighbors
            # and continue if their two labels are different
            for i in range(n_inside - 1):
                for j in range(i + 1, n_inside):
                    if labels[i] != labels[j]:
                        # Assign the two subsets the same label
                        # if they share at least one vertex,
                        # and continue looping
                        if len(frozenset(N[i]).intersection(N[j])) > 0:
                            labels[i] = max([labels[i], labels[j]])
                            labels[j] = labels[i]
                            change = True

        # The vertex is a simple point if all of its neighbors
        # (if any) share neighbors with each other (one unique label)
        D = []
        if len([D.append(x) for x in labels if x not in D]) == 1:
            sp = True
        else:
            sp = False

    return sp, n_inside


#------------------------------------------------------------------------------
# Skeletonize
#------------------------------------------------------------------------------
def skeletonize(binary_array, indices_to_keep, neighbor_lists):
    """
    Skeletonize a binary numpy array into 1-vertex-thick curves.

    Parameters
    ----------
    binary_array : numpy array of integers
        binary values for all vertices
    indices_to_keep : indices to retain
    neighbor_lists : list of lists of integers
        each list contains indices to neighboring vertices for each vertex

    Returns
    -------
    binary_array : numpy array of integers
        skeleton: binary values for all vertices

    Examples
    --------
    >>> import os
    >>> import numpy as np
    >>> from mindboggle.utils.io_vtk import load_scalars, write_scalar_lists
    >>> from mindboggle.utils.mesh_operations import find_neighbors, inside_faces
    >>> from mindboggle.extract.extract_fundi import compute_likelihood, connect_points
    >>> from mindboggle.utils.mesh_operations import find_anchors, skeletonize, extract_endpoints
    >>> data_path = os.environ['MINDBOGGLE_DATA']
    >>> depth_file = os.path.join(data_path, 'measures',
    >>>              '_hemi_lh_subject_MMRR-21-1', 'lh.pial.depth.vtk')
    >>> mean_curvature_file = os.path.join(data_path, 'measures',
    >>>     '_hemi_lh_subject_MMRR-21-1', 'lh.pial.curv.avg.vtk')
    >>> min_curvature_vector_file = os.path.join(data_path, 'measures',
    >>>     '_hemi_lh_subject_MMRR-21-1', 'lh.pial.curv.min.dir.txt')
    >>> sulci_file = os.path.join(data_path, 'results', 'features',
    >>>              '_hemi_lh_subject_MMRR-21-1', 'sulci.vtk')
    >>> points, faces, sulci, n_vertices = load_scalars(sulci_file, True)
    >>> points, faces, mean_curvatures, n_vertices = load_scalars(mean_curvature_file,
    >>>                                                          True)
    >>> points, faces, depths, n_vertices = load_scalars(depth_file, True)
    >>> neighbor_lists = find_neighbors(faces, len(points))
    >>> min_directions = np.loadtxt(min_curvature_vector_file)
    >>> n_sulcus = max(sulci)
    >>> sulci[sulci != n_sulcus] = -1
    >>> indices_sulcus = [i for i,x in enumerate(sulci) if x == n_sulcus]
    >>> sulcus_likelihoods = compute_likelihood(depths[indices_sulcus],
    >>>                                       mean_curvatures[indices_sulcus])
    >>> thr = 0.5
    >>> L = np.zeros(len(points))
    >>> L[indices_sulcus] = sulcus_likelihoods
    >>> sulcus_indices_anchors = find_anchors(points[indices_sulcus, :],
    >>>     sulcus_likelihoods, min_directions[indices_sulcus], 5, thr)
    >>> indices_anchors = [indices_sulcus[x] for x in sulcus_indices_anchors]
    >>> L[L > thr] = 1
    >>> L[L <= thr] = 0
    >>> anchor_skeleton = skeletonize(L, indices_anchors, neighbor_lists)
    >>> indices_skeleton = [i for i,x in enumerate(anchor_skeleton) if x > 0]
    >>> indices_endpoints = extract_endpoints(indices_skeleton, neighbor_lists)
    >>> indices_endpoints = [x for x in indices_endpoints if x in indices_anchors]
    >>> skeleton = skeletonize(L, indices_endpoints, neighbor_lists)
    >>> indices_endpoint_skel = [x for x in skeleton if x > 0]
    >>> # Write results to vtk file and view with mayavi2:
    >>> skeleton[indices_anchors] = 3
    >>> skeleton[indices_endpoints] = 5
    >>> indices = [i for i,x in enumerate(sulci) if x > -1]
    >>> write_scalar_lists('test_skeletonize.vtk', points, indices,
    >>>     inside_faces(faces, indices), [skeleton], ['skeleton'])
    >>> os.system('mayavi2 -m Surface -d test_skeletonize.vtk &')

    """
    import numpy as np

    # Make sure arguments are numpy arrays
    if type(binary_array) != np.ndarray:
        binary_array = np.array(binary_array)

    # Loop until all vertices are not simple points
    indices = np.where(binary_array)[0]
    exist_simple = True
    while exist_simple == True:
        exist_simple = False

        # For each index
        for index in indices:

            # Do not update certain indices
            if binary_array[index] and index not in indices_to_keep:

                # Test to see if index is a simple point
                update, n_in = simple_test(index, binary_array, neighbor_lists)

                # If a simple point, remove and run again
                if update and n_in > 1:
                    binary_array[index] = 0
                    exist_simple = True

    return binary_array

#------------------------------------------------------------------------------
# Extract endpoints
#------------------------------------------------------------------------------
def extract_endpoints(indices_skeleton, neighbor_lists):
    """
    Extract endpoints from connected set of vertices

    Parameters
    ----------
    indices_skeleton : list of integers
        indices to connected vertices
    neighbor_lists : list of lists of integers
        each list contains indices to neighboring vertices for each vertex

    Returns
    -------
    indices_endpoints : list of integers
        indices to endpoints of connected vertices

    Examples
    --------
    >>> # Extract endpoints from a sulcus label boundary segment
    >>> import os
    >>> import numpy as np
    >>> from mindboggle.utils.mesh_operations import find_neighbors
    >>> from mindboggle.utils.mesh_operations import detect_boundaries, extract_endpoints
    >>> from mindboggle.utils.io_vtk import load_scalars, rewrite_scalar_lists
    >>> from mindboggle.info.sulcus_boundaries import sulcus_boundaries
    >>> data_path = os.environ['MINDBOGGLE_DATA']
    >>> depth_file = os.path.join(data_path, 'measures',
    >>>              '_hemi_lh_subject_MMRR-21-1', 'lh.pial.depth.vtk')
    >>> points, faces, depths, n_vertices = load_scalars(depth_file, True)
    >>> neighbor_lists = find_neighbors(faces, n_vertices)
    >>> label_pair_lists = sulcus_boundaries()
    >>> label_file = os.path.join(data_path, 'subjects', 'MMRR-21-1',
    >>>              'label', 'lh.labels.DKT25.manual.vtk')
    >>> points, faces, labels, n_vertices = load_scalars(label_file, True)
    >>> label_indices = [i for i,x in enumerate(labels)
    >>>                  if x in label_pair_lists[0][0]]
    >>> indices_boundaries, label_pairs, foo = detect_boundaries(label_indices,
    >>>                                               labels, neighbor_lists)
    >>> indices_endpoints = extract_endpoints(indices_boundaries, neighbor_lists)
    >>> # Write results to vtk file and view with mayavi2:
    >>> end_IDs = -1 * np.ones(len(points))
    >>> end_IDs[indices_boundaries] = 1
    >>> end_IDs[indices_endpoints] = 2
    >>> rewrite_scalar_lists(depth_file, 'test_extract_endpoints.vtk',
    >>>                      [end_IDs], ['endpoints'], end_IDs)
    >>> os.system('mayavi2 -m Surface -d test_extract_endpoints.vtk &')

    """

    # Find vertices with only one connected neighbor
    indices_endpoints = []
    for index in indices_skeleton:
        if len([x for x in neighbor_lists[index] if x in indices_skeleton]) == 1:
            indices_endpoints.append(index)

    return indices_endpoints

#------------------------------------------------------------------------------
# Filter faces
#------------------------------------------------------------------------------
def inside_faces(faces, indices):
    """
    Remove surface mesh faces whose three vertices are not all in "indices"

    Parameters
    ----------
    faces : list of lists of three integers
        the integers for each face are indices to vertices, starting from zero
    indices : vertex indices to mesh

    Returns
    -------
    faces : reduced array of faces

    Examples
    --------
    >>> from mindboggle.utils.mesh_operations import inside_faces
    >>> faces = [[1,2,3], [2,3,7], [4,7,8], [3,2,5]]
    >>> indices = [0,1,2,3,4,5]
    >>> inside_faces(faces, indices)
      Reduced 4 to 2 triangular faces.
      array([[1, 2, 3],
             [3, 2, 5]])

    """
    import numpy as np

    len_faces = len(faces)
    fs = frozenset(indices)
    faces = [lst for lst in faces if len(fs.intersection(lst)) == 3]
    faces = np.reshape(np.ravel(faces), (-1, 3))
    if len(faces) < len_faces:
        print('Reduced {0} to {1} triangular faces'.format(len_faces, len(faces)))

    return faces

#------------------------------------------------------------------------------
# Detect region boundary
#------------------------------------------------------------------------------
def detect_boundary(region_indices, labels, neighbor_lists):
    """
    Detect the boundary or boundaries in a collection of vertices
    such as a region (with labels > -1).

    Boundaries are the set of all vertices
    whose neighbors do not share the same label.

    Parameters
    ----------
    region_indices : list of integers
        indices to vertices in a region (any given collection of vertices)
    labels : numpy array of integers
        label numbers for all vertices, with -1s for unlabeled vertices
    neighbor_lists : list of lists of integers
        each list contains indices to neighboring vertices for each vertex

    Returns
    -------
    boundary_indices : list of integers
        indices to label boundary vertices

    Examples
    --------
    >>> # Small example:
    >>> from mindboggle.utils.mesh_operations import detect_boundary
    >>> neighbor_lists = [[1,2,3], [0,0,8,0,8], [2], [4,7,4], [3,2,3]]
    >>> labels = [10, 20, 30, 40, 50, 60, 70, 80, 90, 100]
    >>> region_indices = [0,1,2,4,5,8,9]
    >>> detect_boundary(region_indices, labels, neighbor_lists)
      ([1, 4], [[10, 90], [40, 30]])

    >>> Real example -- extract sulcus label boundaries:
    >>> import os
    >>> import numpy as np
    >>> from mindboggle.utils.mesh_operations import find_neighbors
    >>> from mindboggle.utils.mesh_operations import detect_boundary
    >>> from mindboggle.utils.io_vtk import load_scalars, rewrite_scalar_lists
    >>> from mindboggle.info.sulcus_boundaries import sulcus_boundaries
    >>> data_path = os.environ['MINDBOGGLE_DATA']
    >>> label_file = os.path.join(data_path, 'subjects', 'MMRR-21-1',
    >>>              'label', 'lh.labels.DKT25.manual.vtk')
    >>> points, faces, labels, n_vertices = load_scalars(label_file, True)
    >>> neighbor_lists = find_neighbors(faces, n_vertices)
    >>>
    >>> indices_boundaries = detect_boundary(range(len(points)),
    >>>     labels, neighbor_lists)
    >>>
    >>> # Write results to vtk file and view with mayavi2:
    >>> IDs = -1 * np.ones(len(points))
    >>> IDs[indices_boundaries] = 1
    >>> rewrite_scalar_lists(label_file, 'test_detect_boundary.vtk',
    >>>                      [IDs], ['boundaries'], IDs)
    >>> os.system('mayavi2 -m Surface -d test_detect_boundary.vtk &')

    """
    import numpy as np

    # Make sure arguments are numpy arrays
    if type(labels) != np.ndarray:
        labels = np.array(labels)

    # Construct a list of labels corresponding to the neighbor lists
    label_lists = [list(set(labels[lst])) for lst in neighbor_lists]

    # Find indices to sets of two labels
    boundary_indices = [i for i,x in enumerate(label_lists)
                        if len(set(x)) == 2
                        if i in region_indices]

    return boundary_indices

#------------------------------------------------------------------------------
# Detect label boundaries
#------------------------------------------------------------------------------
def detect_boundaries(region_indices, labels, neighbor_lists, ignore_indices=[]):
    """
    Detect the label boundaries in a collection of vertices such as a region.

    Label boundaries are the set of all vertices
    whose neighbors do not share the same label.

    Parameters
    ----------
    region_indices : list of integers
        indices to vertices in a region (any given collection of vertices)
    labels : numpy array of integers
        label numbers for all vertices, with -1s for unlabeled vertices
    neighbor_lists : list of lists of integers
        each list contains indices to neighboring vertices for each vertex
    ignore_indices : list of integers
        integers to ignore (e.g., background)

    Returns
    -------
    boundary_indices : list of integers
        indices to label boundary vertices
    boundary_label_pairs : list of lists of sorted pairs of integers
        label pairs
    unique_boundary_label_pairs : list of pairs of integers
        unique label pairs

    Examples
    --------
    >>> # Small example:
    >>> from mindboggle.utils.mesh_operations import detect_boundaries
    >>> neighbor_lists = [[1,2,3], [0,0,8,0,8], [2], [4,7,4], [3,2,3]]
    >>> labels = [10, 20, 30, 40, 50, 60, 70, 80, 90, 100]
    >>> region_indices = [0,1,2,4,5,8,9]
    >>> detect_boundaries(region_indices, labels, neighbor_lists)
      ([1, 4], [[10, 90], [40, 30]])

    >>> Real example -- extract sulcus label boundaries:
    >>> import os
    >>> import numpy as np
    >>> from mindboggle.utils.mesh_operations import find_neighbors
    >>> from mindboggle.utils.mesh_operations import detect_boundaries
    >>> from mindboggle.utils.io_vtk import load_scalars, rewrite_scalar_lists
    >>> from mindboggle.info.sulcus_boundaries import sulcus_boundaries
    >>> data_path = os.environ['MINDBOGGLE_DATA']
    >>> label_file = os.path.join(data_path, 'subjects', 'MMRR-21-1',
    >>>              'label', 'lh.labels.DKT25.manual.vtk')
    >>> points, faces, labels, n_vertices = load_scalars(label_file, True)
    >>> neighbor_lists = find_neighbors(faces, n_vertices)
    >>>
    >>> indices_boundaries, label_pairs, foo = detect_boundaries(range(len(points)),
    >>>     labels, neighbor_lists)
    >>>
    >>> # Write results to vtk file and view with mayavi2:
    >>> IDs = -1 * np.ones(len(points))
    >>> IDs[indices_boundaries] = 1
    >>> rewrite_scalar_lists(label_file, 'test_detect_boundaries.vtk',
    >>>                      [IDs], ['boundaries'], IDs)
    >>> os.system('mayavi2 -m Surface -d test_detect_boundaries.vtk &')

    """
    import numpy as np

    # Make sure arguments are numpy arrays
    if type(labels) != np.ndarray:
        labels = np.array(labels)

    # Construct a list of labels corresponding to the neighbor lists
    label_lists = [list(set(labels[lst])) for lst in neighbor_lists]

    # Find indices to sets of two labels
    boundary_indices = [i for i,x in enumerate(label_lists)
                        if len(set(x)) == 2
                        if i in region_indices]
    boundary_label_pairs = [x for i,x in enumerate(label_lists)
                            if len(set(x)) == 2
                            if i in region_indices]

    if len(ignore_indices):
        Ikeep = [i for i,x in enumerate(boundary_label_pairs)
                 if not len(set(x).intersection(ignore_indices))]
        boundary_label_pairs = [x for i,x in enumerate(boundary_label_pairs)
                                if i in Ikeep]
        boundary_indices = [x for i,x in enumerate(boundary_indices)
                            if i in Ikeep]

    unique_boundary_label_pairs = []
    for pair in boundary_label_pairs:
        if np.sort(pair).tolist() not in unique_boundary_label_pairs:
            unique_boundary_label_pairs.append(np.sort(pair).tolist())

    return boundary_indices, boundary_label_pairs, unique_boundary_label_pairs

#------------------------------------------------------------------------------
# Compute distance
#------------------------------------------------------------------------------
def compute_distance(point, points):
    """
    Estimate the Euclidean distance from one point to a second (set) of points.

    Parameters
    ----------
    point : list of three floats
        coordinates for a single point
    points : list with one or more lists of three floats
        coordinates for a second point (or multiple points)

    Returns
    -------
    min_distance : float
        Euclidean distance between two points,
        or the minimum distance between a point and a set of points
    min_index : int
        index of closest of the points (zero if only one)

    Examples
    --------
    >>> from mindboggle.utils.mesh_operations import compute_distance
    >>> point = [1,2,3]
    >>> points = [[10,2.0,3], [0,1.5,2]]
    >>> compute_distance(point, points)
      (1.5, 1)

    """
    import numpy as np

    # If points is a single point
    if np.ndim(points) == 1:
        return np.sqrt((point[0] - points[0]) ** 2 + \
                       (point[1] - points[1]) ** 2 + \
                       (point[2] - points[2]) ** 2), 0

    # If points is a set of multiple points
    elif np.ndim(points) == 2:
        min_distance = np.Inf
        min_index = 0
        for index, point2 in enumerate(points):
            distance = np.sqrt((point[0] - point2[0]) ** 2 + \
                               (point[1] - point2[1]) ** 2 + \
                               (point[2] - point2[2]) ** 2)
            if distance < min_distance:
                min_distance = distance
                min_index = index
        return min_distance, min_index

    # Else return None
    else:
        return None, None

#------------------------------------------------------------------------------
# Find vertices with highest values within a fraction of the surface
#------------------------------------------------------------------------------
def extract_area(values, areas, fraction):
    """
    Find the highest-valued vertices in a surface whose collective area
    is a given fraction of the total surface area of the mesh.

    Example: extract half of a surface with the highest depth values

    Parameters
    ----------
    values : list or array of floats
        values for all vertices
    areas : list or array of floats
        surface area values for all vertices
    fraction : float
        fraction of surface mesh to extract

    Returns
    -------
    area_values : array of integers
        an integer for every mesh vertex: 1 if extracted, -1 if not

    Examples
    --------
    >>> import os
    >>> from mindboggle.utils.io_vtk import load_scalars, rewrite_scalar_lists
    >>> from mindboggle.utils.mesh_operations import extract_area
    >>> from mindboggle.utils.mesh_operations import find_neighbors
    >>> data_path = os.environ['MINDBOGGLE_DATA']
    >>> vtk_file = os.path.join(data_path, 'measures',
    >>>              '_hemi_lh_subject_MMRR-21-1', 'lh.pial.depth.vtk')
    >>> area_file = os.path.join(data_path, 'measures',
    >>>             '_hemi_lh_subject_MMRR-21-1', 'lh.pial.area.vtk')
    >>> points, faces, values, n_vertices = load_scalars(vtk_file, True)
    >>> points, faces, areas, n_vertices = load_scalars(area_file, True)
    >>> fraction = 0.50
    >>>
    >>> area_values = extract_area(values, areas, fraction)
    >>>
    >>> # Write results to vtk file and view with mayavi2:
    >>> rewrite_scalar_lists(vtk_file, 'test_extract_area.vtk',
    >>>                      [area_values.tolist()], ['area values'], area_values)
    >>> os.system('mayavi2 -m Surface -d test_extract_area.vtk &')

    """
    import numpy as np

    print("  Extract the highest-valued surface vertices ({0} of surface area)".
          format(fraction))

    # Load depth and surface area values from VTK files

    indices_asc = np.argsort(values)
    indices_des = indices_asc[::-1]

    total_area = np.sum(areas)
    fraction_area = fraction * total_area
    area_values = -1 * np.ones(len(areas))

    # Start with fraction_area of the vertices
    start = np.round(fraction * len(values))
    area_values[indices_des[0:start]] = 1
    sum_area = np.sum(areas[indices_des[0:start]])

    # If these initial vertices cover less than fraction_area,
    # add vertices until the remaining vertices' area exceeds fraction_area
    if sum_area <= fraction_area:
        for index in indices_des[start::]:
            area_values[index] = 1
            sum_area += areas[index]
            if sum_area >= fraction_area:
                break
    # Otherwise, if these initial vertices cover more than fraction_area,
    # remove vertices until the remaining vertices' area is less than fraction_area
    else:
        start = np.round((1-fraction) * len(values))
        for index in indices_asc[start::]:
            area_values[index] = -1
            sum_area += areas[index]
            if sum_area <= fraction_area:
                break

    return area_values

#------------------------------------------------------------------------------
# Example: watershed() + propagate()
#------------------------------------------------------------------------------
if __name__ == "__main__":

    import os
    import numpy as np
    from mindboggle.utils.mesh_operations import find_neighbors, watershed, propagate
    from mindboggle.utils.io_vtk import load_scalars, rewrite_scalar_lists
    data_path = os.environ['MINDBOGGLE_DATA']
    depth_file = os.path.join(data_path, 'measures',
              '_hemi_lh_subject_MMRR-21-1', 'lh.pial.depth.vtk')
    points, faces, depths, n_vertices = load_scalars(depth_file, True)
    indices = np.where(depths > 0.11)[0]  # high to speed up
    neighbor_lists = find_neighbors(faces, n_vertices)

    segments = watershed(depths, indices, neighbor_lists,
                         depth_factor=0.1, tolerance=0.01, remove_fraction=0.75)

    region = -1 * np.ones(len(points))
    region[indices] = 1
    segments = propagate(points, faces, region, segments, region,
                         max_iters=1000, tol=0.001, sigma=10)

    # Write results to vtk file and view with mayavi2:
    rewrite_scalar_lists(depth_file, 'test_segment.vtk',
                      [segments.tolist()], ['segments'], segments)
    os.system('mayavi2 -m Surface -d test_segment.vtk &')<|MERGE_RESOLUTION|>--- conflicted
+++ resolved
@@ -877,7 +877,6 @@
             # Display current number and size of region
             if verbose:
                 print("    {0} vertices remain".format(len(indices)))
-<<<<<<< HEAD
     print('  ...Segmented {0} regions ({1:.2f} seconds)'.
           format(counter, time() - t0))
 
@@ -905,28 +904,6 @@
                 if basin_depths[x] / basin_depths[index] < .25] #depth_factor]
             if len(index_neighbors):
                 basin_pairs.extend(index_neighbors)
-=======
-
-    # Find shallow watershed catchment basins
-    print("FIX!")
-    holes = -1 * np.ones(len(depths))
-    Imin = [i for i,x in enumerate(basin_depths) if x < min_depth]
-    if len(Imin):
-        print(basin_depths)
-        print(Imin)
-        for imin in Imin:
-            Ihole = [i for i,x in enumerate(segments) if x == imin]
-            holes[Ihole] = imin
-
-        I = [i for i,x in enumerate(holes) if x == n_hole]
-
-        # Identify neighbors to these vertices
-        N=[]; [N.extend(neighbor_lists[i]) for i in I]
-        if len(N):
-
-            # Assign the hole the maximum region ID number of its neighbors
-            regions[I] = max([regions[x] for x in N])
->>>>>>> c665d03e
 
         # Merge shallow watershed catchment basins
         if len(basin_pairs):
